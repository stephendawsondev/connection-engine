{% extends 'base.html' %}
{% load static %}

{% block title %}Open Source Projects{% endblock %}

{% block extra_css %}
<link rel="stylesheet" href="{% static 'os_project/css/os_project.css' %}">
{% endblock %}

{% block content %}
<div class="container mx-auto px-4">
    <div class="text-center mb-6">
        <h1 class="text-3xl font-bold">Open Source Projects</h1>
        <p class="text-lg">Find projects to contribute to or create your own</p>
    </div>

    <!-- Search and filter section -->
    <div class="card bg-base-200 shadow-md mb-6">
        <div class="card-body">
            <form method="get" action="{% url 'project_list' %}" class="space-y-4">
                <div class="flex flex-col md:flex-row gap-4">
                    <div class="form-control flex-1">
                        <div class="input-group md:flex md:justify-center">
                            {{ search_form.search }}
<<<<<<< HEAD
                            <button type="submit" class="btn btn-primary w-full md:w-auto">
=======
                            <button type="submit" class="btn btn-primary btn-retro w-full md:w-auto">
>>>>>>> 1650a7c8
                                Search
                            </button>
                        </div>
                    </div>

                    <div class="form-control">
                        <select name="category" class="select select-bordered" onchange="this.form.submit()">
                            <option value="">All Categories</option>
                            {% for category in search_form.category.field.queryset %}
                            <option value="{{ category.id }}" {% if search_form.category.value|stringformat:"i" == category.id|stringformat:"i" %}selected{% endif %}>
                                {{ category.name }}
                            </option>
                            {% endfor %}
                        </select>
                    </div>

                    <div class="form-control">
                        <select name="status" class="select select-bordered" onchange="this.form.submit()">
                            <option value="">All Status</option>
                            {% for status_value, status_label in search_form.status.field.choices %}
                            {% if status_value %}
                            <option value="{{ status_value }}" {% if search_form.status.value == status_value %}selected{% endif %}>
                                {{ status_label }}
                            </option>
                            {% endif %}
                            {% endfor %}
                        </select>
                    </div>

                    <div class="form-control">
                        <select name="difficulty" class="select select-bordered" onchange="this.form.submit()">
                            <option value="">All Difficulty Levels</option>
                            {% for diff_value, diff_label in search_form.difficulty.field.choices %}
                            {% if diff_value %}
                            <option value="{{ diff_value }}" {% if search_form.difficulty.value == diff_value %}selected{% endif %}>
                                {{ diff_label }}
                            </option>
                            {% endif %}
                            {% endfor %}
                        </select>
                    </div>
                </div>

                <details class="collapse collapse-arrow bg-base-100">
                    <summary class="collapse-title text-lg">Advanced Filters</summary>
                    <div class="collapse-content">
                        <div class="form-control">
                            <label class="label font-bold mb-2">Tags</label>
                            <div class="flex flex-col flex-wrap md:flex-row gap-2">
                                {% for tag in search_form.tags.field.queryset %}
                                <label class="label cursor-pointer gap-2">
                                    <input type="checkbox" name="tags" value="{{ tag.id }}" class="checkbox checkbox-primary"
                                        {% if tag.id|stringformat:"i" in search_form.tags.value|default:'' %}checked{% endif %}>
                                    <span class="label-text">{{ tag.name }}</span>
                                </label>
                                {% endfor %}
                            </div>
                        </div>

                        <div class="form-control mt-4 md:flex md:items-center">
<<<<<<< HEAD
                            <button type="submit" class="btn btn-primary w-full md:w-auto">Apply Filters</button>
=======
                            <button type="submit" class="btn btn-primary btn-retro w-full md:w-auto">Apply Filters</button>
>>>>>>> 1650a7c8
                            <a href="{% url 'project_list' %}" class="btn btn-outline mt-2 md:mt-0 w-full md:w-auto md:ml-3">Clear Filters</a>
                        </div>
                    </div>
                </details>
            </form>
        </div>
    </div>

    {% if user.is_authenticated and user.os_maintainer_profile %}
    <div class="flex justify-end mb-6">
        <a href="{% url 'project_create' %}" class="btn btn-primary btn-retro">
            Create New Project
        </a>
    </div>
    {% endif %}

    {% if projects %}
    <div class="grid grid-cols-1 md:grid-cols-2 lg:grid-cols-3 gap-6">
        {% for project in projects %}
        <div class="card bg-base-200 shadow-xl h-full hover:shadow-2xl transition-shadow duration-300">
            {% if project.image %}
            <figure class="h-48">
                <img src="{{ project.image.url }}" alt="{{ project.title }}" class="object-cover w-full h-full">
            </figure>
            {% else %}
            <figure class="h-48 bg-base-300 flex items-center justify-center">
                <div class="text-5xl opacity-30">📝</div>
            </figure>
            {% endif %}

            <div class="card-body">
                <div class="flex items-center justify-between">
                    <h2 class="card-title text-xs">{{ project.title }}</h2>

                    {% if project.status == 'OPEN' %}
                    <div class="badge badge-success text-xs">{{ project.get_status_display }}</div>
                    {% elif project.status == 'ASSIGNED' %}
                    <div class="badge badge-warning text-xs">{{ project.get_status_display }}</div>
                    {% elif project.status == 'IN_PROGRESS' %}
                    <div class="badge badge-info text-xs">{{ project.get_status_display }}</div>
                    {% elif project.status == 'COMPLETED' %}
                    <div class="badge badge-secondary text-xs">{{ project.get_status_display }}</div>
                    {% endif %}
                </div>

                <p class="line-clamp-3">{{ project.description|truncatechars:150 }}</p>

                <div class="flex flex-wrap gap-1 mt-2">
                    <div class="badge badge-outline">{{ project.get_difficulty_display }}</div>
                    {% if project.category %}
                    <div class="badge badge-outline">{{ project.category.name }}</div>
                    {% endif %}
                </div>

                <div class="mt-4">
                    <div class="text-sm mb-1">Funding: {{ project.funding_percentage }}%</div>
                    <progress class="progress progress-primary w-full" value="{{ project.funding_percentage }}" max="100"></progress>
                </div>

                <div class="card-actions justify-end mt-4">
                    <a href="{% url 'project_detail' pk=project.pk %}" class="btn btn-primary btn-retro btn-sm">View Details</a>
                </div>
            </div>
        </div>
        {% endfor %}
    </div>

    <!-- Pagination -->
    {% if is_paginated %}
    <div class="flex justify-center mt-8">
        <div class="join">
            {% if page_obj.has_previous %}
            <a href="?{% for key, value in request.GET.items %}{% if key != 'page' %}{{ key }}={{ value }}&{% endif %}{% endfor %}page=1" class="join-item btn">«</a>
            <a href="?{% for key, value in request.GET.items %}{% if key != 'page' %}{{ key }}={{ value }}&{% endif %}{% endfor %}page={{ page_obj.previous_page_number }}" class="join-item btn">‹</a>
            {% endif %}

            <button class="join-item btn btn-active">{{ page_obj.number }}</button>

            {% if page_obj.has_next %}
            <a href="?{% for key, value in request.GET.items %}{% if key != 'page' %}{{ key }}={{ value }}&{% endif %}{% endfor %}page={{ page_obj.next_page_number }}" class="join-item btn">›</a>
            <a href="?{% for key, value in request.GET.items %}{% if key != 'page' %}{{ key }}={{ value }}&{% endif %}{% endfor %}page={{ page_obj.paginator.num_pages }}" class="join-item btn">»</a>
            {% endif %}
        </div>
    </div>
    {% endif %}

    {% else %}
    <div class="card bg-base-200 shadow-md">
        <div class="card-body text-center">
            <h3 class="text-xl mb-4">No projects found</h3>
            <p>Try adjusting your search filters or create a new project.</p>

            {% if user.is_authenticated %}
            <div class="mt-6">
                <a href="{% url 'project_create' %}" class="btn btn-primary btn-retro">Create New Project</a>
            </div>
            {% endif %}
        </div>
    </div>
    {% endif %}
</div>
{% endblock %}<|MERGE_RESOLUTION|>--- conflicted
+++ resolved
@@ -22,11 +22,7 @@
                     <div class="form-control flex-1">
                         <div class="input-group md:flex md:justify-center">
                             {{ search_form.search }}
-<<<<<<< HEAD
-                            <button type="submit" class="btn btn-primary w-full md:w-auto">
-=======
                             <button type="submit" class="btn btn-primary btn-retro w-full md:w-auto">
->>>>>>> 1650a7c8
                                 Search
                             </button>
                         </div>
@@ -87,11 +83,7 @@
                         </div>
 
                         <div class="form-control mt-4 md:flex md:items-center">
-<<<<<<< HEAD
-                            <button type="submit" class="btn btn-primary w-full md:w-auto">Apply Filters</button>
-=======
                             <button type="submit" class="btn btn-primary btn-retro w-full md:w-auto">Apply Filters</button>
->>>>>>> 1650a7c8
                             <a href="{% url 'project_list' %}" class="btn btn-outline mt-2 md:mt-0 w-full md:w-auto md:ml-3">Clear Filters</a>
                         </div>
                     </div>
