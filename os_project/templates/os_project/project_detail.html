--- conflicted
+++ resolved
@@ -32,11 +32,6 @@
               <div class="flex flex-wrap gap-2">
                 <div class="badge badge-lg
                 {% if project.status == 'OPEN' %}
-<<<<<<< HEAD
-                badge-success
-                  {% elif project.status == 'ASSIGNED' %}
-                badge-warning
-=======
                     
                 badge-success
 
@@ -44,21 +39,16 @@
                     
                 badge-warning
 
->>>>>>> 1650a7c8
                   {% elif project.status == 'IN_PROGRESS' %}
+                    
 
                 badge-info
 
-<<<<<<< HEAD
-                  {% elif project.status == 'COMPLETED' %}
-                badge-secondary
-=======
 
                   {% elif project.status == 'COMPLETED' %}
                     
                 badge-secondary
 
->>>>>>> 1650a7c8
                   {% endif %}">{{ project.get_status_display }}</div>
 
                 <div class="badge badge-lg">{{ project.get_difficulty_display }}</div>
@@ -113,15 +103,11 @@
               <div class="flex justify-end mb-4">
                 <a href="{% url 'toggle_favorite' project_id=project.pk %}"
                   class="btn btn-circle {% if is_favorited %}favorited{% endif %} fill-primary favorite-btn"
-<<<<<<< HEAD
-                  title="{% if is_favorited %}Remove from favorites{% else %}Add to favorites{% endif %}">
-=======
                   title="{% if is_favorited %}
                     Remove from favorites
                   {% else %}
                     Add to favorites
                   {% endif %}">
->>>>>>> 1650a7c8
                   <!-- Outline star (shown when not favorited) -->
                   <svg id="star-outline" xmlns="http://www.w3.org/2000/svg" viewBox="0 0 24 24">
                     <path d="m16,8v-2h-1v-2h-1v-2h-1v-1h-2v1h-1v2h-1v2h-1v2H1v2h1v1h1v1h1v1h1v1h1v5h-1v4h2v-1h2v-1h2v-1h2v1h2v1h2v1h2v-4h-1v-5h1v-1h1v-1h1v-1h1v-1h1v-2h-7Zm4,3h-1v1h-1v1h-1v1h-1v5h1v1h-2v-1h-2v-1h-2v1h-2v1h-2v-1h1v-5h-1v-1h-1v-1h-1v-1h-1v-1h4v-1h1v-1h1v-2h1v-2h2v2h1v2h1v1h1v1h4v1Z" />
