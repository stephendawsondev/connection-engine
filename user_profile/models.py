from cloudinary.models import CloudinaryField
from django.contrib.auth.models import User
from django.db import models
from django.db.models.signals import post_save
from django.dispatch import receiver
from django.urls import reverse
<<<<<<< HEAD
=======

from os_project.models import Project
>>>>>>> 8e10b1c8


class Profile(models.Model):
    user = models.OneToOneField(User, on_delete=models.CASCADE, related_name="profile")
    image = CloudinaryField("image", blank=True, null=True)
    created_at = models.DateTimeField(auto_now_add=True)
    updated_at = models.DateTimeField(auto_now=True)

    def get_absolute_url(self):
        return reverse("profile_detail", kwargs={"username": self.user.username})

    def __str__(self):
        return f"{self.user.username}'s profile"


@receiver(post_save, sender=User)
def create_user_profile(sender, instance, created, **kwargs):
    if created:
        Profile.objects.create(user=instance)


@receiver(post_save, sender=User)
def save_user_profile(sender, instance, **kwargs):
    try:
        instance.profile.save()
    except Profile.DoesNotExist:
        Profile.objects.create(user=instance)


class WomenInTech(models.Model):
<<<<<<< HEAD
    user = models.OneToOneField(User, on_delete=models.CASCADE, related_name="profile")
=======
    user = models.OneToOneField(
        User, on_delete=models.CASCADE, related_name="women_in_tech_profile"
    )
>>>>>>> 8e10b1c8
    image = CloudinaryField("image", blank=True, null=True)
    created_at = models.DateTimeField(auto_now_add=True)
    updated_at = models.DateTimeField(auto_now=True)

    # role fields
    is_woman_in_tech = models.BooleanField(default=False)

    # skills fields
    tech_specialties = models.CharField(max_length=200, blank=True)
    years_of_experience = models.IntegerField(null=True, blank=True)

    # Maintainer fields
    github_username = models.CharField(max_length=100, blank=True)
    maintained_projects = models.ManyToManyField(
        Project, blank=True
    )  # Need to create project model
    favourite_projects = models.ManyToManyField(
<<<<<<< HEAD
        Project, through=FavouriteProject, related_name="favourited_by", blank=True
    )  # Need to create Favourite project model for WIT to favourite project they are interested in
    contribution_focus = models.ManyToManyField(
        Project, through=ContributionFocus, related_name="focused_by", blank=True
    )  # Need to create ContributionFocus model for WIT to display what they are currently working on
=======
        Project,
        through="FavouriteProjectWIT",
        related_name="favourited_by_wit",
        blank=True,
    )
    contribution_focus = models.ManyToManyField(
        Project,
        through="ContributionFocusWIT",
        related_name="focused_by_wit",
        blank=True,
    )
>>>>>>> 8e10b1c8

    # Additional fields
    about = models.TextField(blank=True)

    def get_absolute_url(self):
        return reverse("profile_detail", kwargs={"username": self.user.username})

    def __str__(self):
        return f"{self.user.username}'s profile"

<<<<<<< HEAD
    class OS_Maintainer(models.Model):
        user = models.OneToOneField(
            User, on_delete=models.CASCADE, related_name="profile"
        )
        image = CloudinaryField("image", blank=True, null=True)
        created_at = models.DateTimeField(auto_now_add=True)
        updated_at = models.DateTimeField(auto_now=True)

        # role fields
        is_os_maintainer = models.BooleanField(default=False)

        # Maintainer fields
        github_username = models.CharField(max_length=100, blank=True)
        maintained_projects = models.ManyToManyField(
            Project, blank=True
        )  # Need to create project model
        favourite_projects = models.ManyToManyField(
            Project, through=FavouriteProject, related_name="favourited_by", blank=True
        )  # Need to create Favourite project model for WIT to favourite project they are interested in
        contribution_focus = models.ManyToManyField(
            Project, through=ContributionFocus, related_name="focused_by", blank=True
        )  # Need to create ContributionFocus model for WIT to display what they are currently working on

        # Additional fields
        about = models.TextField(blank=True)
        sponsored_projects = models.ManyToManyField(
            Project, related_name="sponsored_by", blank=True
        )

        def get_absolute_url(self):
            return reverse("os_profile_detail", kwargs={"username": self.user.username})

        def __str__(self):
            return f"{self.user.username}'s OS Maintainer profile"
=======

class OS_Maintainer(models.Model):
    user = models.OneToOneField(
        User, on_delete=models.CASCADE, related_name="os_maintainer_profile"
    )
    image = CloudinaryField("image", blank=True, null=True)
    created_at = models.DateTimeField(auto_now_add=True)
    updated_at = models.DateTimeField(auto_now=True)

    # role fields
    is_os_maintainer = models.BooleanField(default=False)

    # Maintainer fields
    github_username = models.CharField(max_length=100, blank=True)
    maintained_projects = models.ManyToManyField(
        Project, blank=True
    )  # Need to create project model
    favourite_projects = models.ManyToManyField(
        Project,
        through="FavouriteProjectOS",
        related_name="favourited_by_os",
        blank=True,
    )
    contribution_focus = models.ManyToManyField(
        Project,
        through="ContributionFocusOS",
        related_name="focused_by_os",
        blank=True,
    )

    # Additional fields
    about = models.TextField(blank=True)
    sponsored_projects = models.ManyToManyField(
        Project, related_name="sponsored_by", blank=True
    )

    def get_absolute_url(self):
        return reverse("os_profile_detail", kwargs={"username": self.user.username})

    def __str__(self):
        return f"{self.user.username}'s OS Maintainer profile"


class FavouriteProjectWIT(models.Model):
    wit = models.ForeignKey(WomenInTech, on_delete=models.CASCADE)
    project = models.ForeignKey(Project, on_delete=models.CASCADE)
    created_at = models.DateTimeField(auto_now_add=True)

    class Meta:
        unique_together = ("wit", "project")

    def __str__(self):
        return f"{self.wit.user.username} favourited {self.project.title}"


class ContributionFocusWIT(models.Model):
    wit = models.ForeignKey(WomenInTech, on_delete=models.CASCADE)
    project = models.ForeignKey(Project, on_delete=models.CASCADE)
    focus_area = models.CharField(max_length=100)
    created_at = models.DateTimeField(auto_now_add=True)

    class Meta:
        unique_together = ("wit", "project")

    def __str__(self):
        return f"{self.wit.user.username} focuses on {self.focus_area} for {self.project.title}"


class FavouriteProjectOS(models.Model):
    maintainer = models.ForeignKey(OS_Maintainer, on_delete=models.CASCADE)
    project = models.ForeignKey(Project, on_delete=models.CASCADE)
    created_at = models.DateTimeField(auto_now_add=True)

    class Meta:
        unique_together = ("maintainer", "project")

    def __str__(self):
        return f"{self.maintainer.user.username} favourited {self.project.title}"


class ContributionFocusOS(models.Model):
    maintainer = models.ForeignKey(OS_Maintainer, on_delete=models.CASCADE)
    project = models.ForeignKey(Project, on_delete=models.CASCADE)
    focus_area = models.CharField(max_length=100)
    created_at = models.DateTimeField(auto_now_add=True)

    class Meta:
        unique_together = ("maintainer", "project")

    def __str__(self):
        return f"{self.maintainer.user.username} focuses on {self.focus_area} for {self.project.title}"
>>>>>>> 8e10b1c8
<|MERGE_RESOLUTION|>--- conflicted
+++ resolved
@@ -4,11 +4,8 @@
 from django.db.models.signals import post_save
 from django.dispatch import receiver
 from django.urls import reverse
-<<<<<<< HEAD
-=======
 
 from os_project.models import Project
->>>>>>> 8e10b1c8
 
 
 class Profile(models.Model):
@@ -39,13 +36,9 @@
 
 
 class WomenInTech(models.Model):
-<<<<<<< HEAD
-    user = models.OneToOneField(User, on_delete=models.CASCADE, related_name="profile")
-=======
     user = models.OneToOneField(
         User, on_delete=models.CASCADE, related_name="women_in_tech_profile"
     )
->>>>>>> 8e10b1c8
     image = CloudinaryField("image", blank=True, null=True)
     created_at = models.DateTimeField(auto_now_add=True)
     updated_at = models.DateTimeField(auto_now=True)
@@ -63,13 +56,6 @@
         Project, blank=True
     )  # Need to create project model
     favourite_projects = models.ManyToManyField(
-<<<<<<< HEAD
-        Project, through=FavouriteProject, related_name="favourited_by", blank=True
-    )  # Need to create Favourite project model for WIT to favourite project they are interested in
-    contribution_focus = models.ManyToManyField(
-        Project, through=ContributionFocus, related_name="focused_by", blank=True
-    )  # Need to create ContributionFocus model for WIT to display what they are currently working on
-=======
         Project,
         through="FavouriteProjectWIT",
         related_name="favourited_by_wit",
@@ -81,7 +67,6 @@
         related_name="focused_by_wit",
         blank=True,
     )
->>>>>>> 8e10b1c8
 
     # Additional fields
     about = models.TextField(blank=True)
@@ -92,42 +77,6 @@
     def __str__(self):
         return f"{self.user.username}'s profile"
 
-<<<<<<< HEAD
-    class OS_Maintainer(models.Model):
-        user = models.OneToOneField(
-            User, on_delete=models.CASCADE, related_name="profile"
-        )
-        image = CloudinaryField("image", blank=True, null=True)
-        created_at = models.DateTimeField(auto_now_add=True)
-        updated_at = models.DateTimeField(auto_now=True)
-
-        # role fields
-        is_os_maintainer = models.BooleanField(default=False)
-
-        # Maintainer fields
-        github_username = models.CharField(max_length=100, blank=True)
-        maintained_projects = models.ManyToManyField(
-            Project, blank=True
-        )  # Need to create project model
-        favourite_projects = models.ManyToManyField(
-            Project, through=FavouriteProject, related_name="favourited_by", blank=True
-        )  # Need to create Favourite project model for WIT to favourite project they are interested in
-        contribution_focus = models.ManyToManyField(
-            Project, through=ContributionFocus, related_name="focused_by", blank=True
-        )  # Need to create ContributionFocus model for WIT to display what they are currently working on
-
-        # Additional fields
-        about = models.TextField(blank=True)
-        sponsored_projects = models.ManyToManyField(
-            Project, related_name="sponsored_by", blank=True
-        )
-
-        def get_absolute_url(self):
-            return reverse("os_profile_detail", kwargs={"username": self.user.username})
-
-        def __str__(self):
-            return f"{self.user.username}'s OS Maintainer profile"
-=======
 
 class OS_Maintainer(models.Model):
     user = models.OneToOneField(
@@ -218,5 +167,4 @@
         unique_together = ("maintainer", "project")
 
     def __str__(self):
-        return f"{self.maintainer.user.username} focuses on {self.focus_area} for {self.project.title}"
->>>>>>> 8e10b1c8
+        return f"{self.maintainer.user.username} focuses on {self.focus_area} for {self.project.title}"