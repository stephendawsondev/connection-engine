/*! tailwindcss v4.0.14 | MIT License | https://tailwindcss.com */
@layer theme, base, components, utilities;
@layer theme {
  :root, :host {
    --font-sans: ui-sans-serif, system-ui, sans-serif, "Apple Color Emoji",
      "Segoe UI Emoji", "Segoe UI Symbol", "Noto Color Emoji";
    --font-mono: ui-monospace, SFMono-Regular, Menlo, Monaco, Consolas, "Liberation Mono",
      "Courier New", monospace;
    --color-red-500: oklch(0.637 0.237 25.331);
    --color-green-500: oklch(0.723 0.219 149.579);
    --color-sky-500: oklch(0.685 0.169 237.323);
    --color-blue-400: oklch(0.707 0.165 254.624);
    --color-pink-50: oklch(0.971 0.014 343.198);
    --color-pink-500: oklch(0.656 0.241 354.308);
    --color-gray-100: oklch(0.967 0.003 264.542);
    --color-black: #000;
    --color-white: #fff;
    --spacing: 0.25rem;
    --container-xs: 20rem;
    --container-sm: 24rem;
    --container-md: 28rem;
    --container-lg: 32rem;
    --container-xl: 36rem;
    --container-2xl: 42rem;
    --container-4xl: 56rem;
    --container-6xl: 72rem;
    --text-xs: 0.75rem;
    --text-xs--line-height: calc(1 / 0.75);
    --text-sm: 0.875rem;
    --text-sm--line-height: calc(1.25 / 0.875);
    --text-lg: 1.125rem;
    --text-lg--line-height: calc(1.75 / 1.125);
    --text-xl: 1.25rem;
    --text-xl--line-height: calc(1.75 / 1.25);
    --text-2xl: 1.5rem;
    --text-2xl--line-height: calc(2 / 1.5);
    --text-3xl: 1.875rem;
    --text-3xl--line-height: calc(2.25 / 1.875);
    --text-4xl: 2.25rem;
    --text-4xl--line-height: calc(2.5 / 2.25);
    --text-5xl: 3rem;
    --text-5xl--line-height: 1;
    --font-weight-bold: 700;
    --leading-relaxed: 1.625;
    --radius-lg: 0.5rem;
    --ease-out: cubic-bezier(0, 0, 0.2, 1);
    --ease-in-out: cubic-bezier(0.4, 0, 0.2, 1);
    --default-transition-duration: 150ms;
    --default-transition-timing-function: cubic-bezier(0.4, 0, 0.2, 1);
    --default-font-family: var(--font-sans);
    --default-font-feature-settings: var(--font-sans--font-feature-settings);
    --default-font-variation-settings: var(
      --font-sans--font-variation-settings
    );
    --default-mono-font-family: var(--font-mono);
    --default-mono-font-feature-settings: var(
      --font-mono--font-feature-settings
    );
    --default-mono-font-variation-settings: var(
      --font-mono--font-variation-settings
    );
  }
}
@layer base {
  *, ::after, ::before, ::backdrop, ::file-selector-button {
    box-sizing: border-box;
    margin: 0;
    padding: 0;
    border: 0 solid;
  }
  html, :host {
    line-height: 1.5;
    -webkit-text-size-adjust: 100%;
    tab-size: 4;
    font-family: var( --default-font-family, ui-sans-serif, system-ui, sans-serif, "Apple Color Emoji", "Segoe UI Emoji", "Segoe UI Symbol", "Noto Color Emoji" );
    font-feature-settings: var(--default-font-feature-settings, normal);
    font-variation-settings: var( --default-font-variation-settings, normal );
    -webkit-tap-highlight-color: transparent;
  }
  body {
    line-height: inherit;
  }
  hr {
    height: 0;
    color: inherit;
    border-top-width: 1px;
  }
  abbr:where([title]) {
    -webkit-text-decoration: underline dotted;
    text-decoration: underline dotted;
  }
  h1, h2, h3, h4, h5, h6 {
    font-size: inherit;
    font-weight: inherit;
  }
  a {
    color: inherit;
    -webkit-text-decoration: inherit;
    text-decoration: inherit;
  }
  b, strong {
    font-weight: bolder;
  }
  code, kbd, samp, pre {
    font-family: var( --default-mono-font-family, ui-monospace, SFMono-Regular, Menlo, Monaco, Consolas, "Liberation Mono", "Courier New", monospace );
    font-feature-settings: var( --default-mono-font-feature-settings, normal );
    font-variation-settings: var( --default-mono-font-variation-settings, normal );
    font-size: 1em;
  }
  small {
    font-size: 80%;
  }
  sub, sup {
    font-size: 75%;
    line-height: 0;
    position: relative;
    vertical-align: baseline;
  }
  sub {
    bottom: -0.25em;
  }
  sup {
    top: -0.5em;
  }
  table {
    text-indent: 0;
    border-color: inherit;
    border-collapse: collapse;
  }
  :-moz-focusring {
    outline: auto;
  }
  progress {
    vertical-align: baseline;
  }
  summary {
    display: list-item;
  }
  ol, ul, menu {
    list-style: none;
  }
  img, svg, video, canvas, audio, iframe, embed, object {
    display: block;
    vertical-align: middle;
  }
  img, video {
    max-width: 100%;
    height: auto;
  }
  button, input, select, optgroup, textarea, ::file-selector-button {
    font: inherit;
    font-feature-settings: inherit;
    font-variation-settings: inherit;
    letter-spacing: inherit;
    color: inherit;
    border-radius: 0;
    background-color: transparent;
    opacity: 1;
  }
  :where(select:is([multiple], [size])) optgroup {
    font-weight: bolder;
  }
  :where(select:is([multiple], [size])) optgroup option {
    padding-inline-start: 20px;
  }
  ::file-selector-button {
    margin-inline-end: 4px;
  }
  ::placeholder {
    opacity: 1;
    color: color-mix(in oklab, currentColor 50%, transparent);
  }
  textarea {
    resize: vertical;
  }
  ::-webkit-search-decoration {
    -webkit-appearance: none;
  }
  ::-webkit-date-and-time-value {
    min-height: 1lh;
    text-align: inherit;
  }
  ::-webkit-datetime-edit {
    display: inline-flex;
  }
  ::-webkit-datetime-edit-fields-wrapper {
    padding: 0;
  }
  ::-webkit-datetime-edit, ::-webkit-datetime-edit-year-field, ::-webkit-datetime-edit-month-field, ::-webkit-datetime-edit-day-field, ::-webkit-datetime-edit-hour-field, ::-webkit-datetime-edit-minute-field, ::-webkit-datetime-edit-second-field, ::-webkit-datetime-edit-millisecond-field, ::-webkit-datetime-edit-meridiem-field {
    padding-block: 0;
  }
  :-moz-ui-invalid {
    box-shadow: none;
  }
  button, input:where([type="button"], [type="reset"], [type="submit"]), ::file-selector-button {
    appearance: button;
  }
  ::-webkit-inner-spin-button, ::-webkit-outer-spin-button {
    height: auto;
  }
  [hidden]:where(:not([hidden="until-found"])) {
    display: none !important;
  }
}
@layer utilities {
  .diff {
    position: relative;
    display: grid;
    width: 100%;
    overflow: hidden;
    webkit-user-select: none;
    user-select: none;
    direction: ltr;
    container-type: inline-size;
    grid-template-columns: auto 1fr;
    &:focus-visible, &:has(.diff-item-1:focus) {
      outline-style: var(--tw-outline-style);
      outline-width: 2px;
      outline-offset: 1px;
      outline-color: var(--color-base-content);
    }
    &:focus-visible {
      outline-style: var(--tw-outline-style);
      outline-width: 2px;
      outline-offset: 1px;
      outline-color: var(--color-base-content);
      .diff-resizer {
        min-width: 90cqi;
        max-width: 90cqi;
      }
    }
    &:has(.diff-item-2:focus-visible) {
      outline-style: var(--tw-outline-style);
      outline-width: 2px;
      outline-offset: 1px;
      .diff-resizer {
        min-width: 10cqi;
        max-width: 10cqi;
      }
    }
    @supports (-webkit-overflow-scrolling: touch) and (overflow: -webkit-paged-x) {
      &:focus {
        .diff-resizer {
          min-width: 10cqi;
          max-width: 10cqi;
        }
      }
      &:has(.diff-item-1:focus) {
        .diff-resizer {
          min-width: 90cqi;
          max-width: 90cqi;
        }
      }
    }
  }
  .modal {
    pointer-events: none;
    visibility: hidden;
    position: fixed;
    inset: calc(0.25rem * 0);
    margin: calc(0.25rem * 0);
    display: grid;
    height: 100%;
    max-height: none;
    width: 100%;
    max-width: none;
    align-items: center;
    justify-items: center;
    background-color: transparent;
    padding: calc(0.25rem * 0);
    color: inherit;
    overflow-x: hidden;
    transition: transform 0.3s ease-out, visibility 0.3s allow-discrete, background-color 0.3s ease-out, opacity 0.1s ease-out;
    overflow-y: hidden;
    overscroll-behavior: contain;
    z-index: 999;
    &::backdrop {
      display: none;
    }
    &.modal-open, &[open], &:target {
      background-color: oklch(0% 0 0/ 0.4);
      transition: transform 0.3s ease-out, background-color 0.3s ease-out, opacity 0.1s ease-out;
      pointer-events: auto;
      visibility: visible;
      opacity: 100%;
      .modal-box {
        translate: 0 0;
        scale: 1;
        opacity: 1;
      }
    }
    @starting-style {
      &.modal-open, &[open], &:target {
        visibility: hidden;
        opacity: 0%;
      }
    }
  }
  .drawer-side {
    pointer-events: none;
    visibility: hidden;
    position: fixed;
    inset-inline-start: calc(0.25rem * 0);
    top: calc(0.25rem * 0);
    grid-column-start: 1;
    grid-row-start: 1;
    display: grid;
    width: 100%;
    grid-template-columns: repeat(1, minmax(0, 1fr));
    grid-template-rows: repeat(1, minmax(0, 1fr));
    align-items: flex-start;
    justify-items: start;
    overflow-x: hidden;
    overflow-y: hidden;
    overscroll-behavior: contain;
    opacity: 0%;
    transition: opacity 0.2s ease-out 0.1s allow-discrete, visibility 0.3s ease-out 0.1s allow-discrete;
    height: 100vh;
    height: 100dvh;
    > .drawer-overlay {
      position: sticky;
      top: calc(0.25rem * 0);
      cursor: pointer;
      place-self: stretch;
      background-color: oklch(0% 0 0 / 40%);
    }
    > * {
      grid-column-start: 1;
      grid-row-start: 1;
    }
    > *:not(.drawer-overlay) {
      will-change: transform;
      transition: translate 0.3s ease-out;
      translate: -100%;
      [dir="rtl"] & {
        translate: 100%;
      }
    }
  }
  .drawer-open {
    > .drawer-side {
      overflow-y: auto;
    }
    > .drawer-toggle {
      display: none;
      & ~ .drawer-side {
        pointer-events: auto;
        visibility: visible;
        position: sticky;
        display: block;
        width: auto;
        overscroll-behavior: auto;
        opacity: 100%;
        & > .drawer-overlay {
          cursor: default;
          background-color: transparent;
        }
        & > *:not(.drawer-overlay) {
          translate: 0%;
          [dir="rtl"] & {
            translate: 0%;
          }
        }
      }
      &:checked ~ .drawer-side {
        pointer-events: auto;
        visibility: visible;
      }
    }
  }
  .modal-toggle {
    position: fixed;
    height: calc(0.25rem * 0);
    width: calc(0.25rem * 0);
    appearance: none;
    opacity: 0%;
    &:checked + .modal {
      pointer-events: auto;
      visibility: visible;
      opacity: 100%;
      background-color: oklch(0% 0 0/ 0.4);
      .modal-box {
        translate: 0 0;
        scale: 1;
        opacity: 1;
      }
    }
    @starting-style {
      &:checked + .modal {
        visibility: hidden;
        opacity: 0%;
      }
    }
  }
  .drawer-toggle {
    position: fixed;
    height: calc(0.25rem * 0);
    width: calc(0.25rem * 0);
    appearance: none;
    opacity: 0%;
    &:checked {
      & ~ .drawer-side {
        pointer-events: auto;
        visibility: visible;
        overflow-y: auto;
        opacity: 100%;
        & > *:not(.drawer-overlay) {
          translate: 0%;
        }
      }
    }
    &:focus-visible ~ .drawer-content label.drawer-button {
      outline: 2px solid;
      outline-offset: 2px;
    }
  }
  .tab {
    position: relative;
    display: inline-flex;
    cursor: pointer;
    appearance: none;
    flex-wrap: wrap;
    align-items: center;
    justify-content: center;
    text-align: center;
    webkit-user-select: none;
    user-select: none;
    &:hover {
      @media (hover: hover) {
        color: var(--color-base-content);
      }
    }
    --tab-p: 1rem;
    --tab-bg: var(--color-base-100);
    --tab-border-color: var(--color-base-300);
    --tab-radius-ss: 0;
    --tab-radius-se: 0;
    --tab-radius-es: 0;
    --tab-radius-ee: 0;
    --tab-order: 0;
    --tab-radius-min: calc(0.75rem - var(--border));
    border-color: #0000;
    order: var(--tab-order);
    height: calc(var(--size-field, 0.25rem) * 10);
    font-size: 0.875rem;
    padding-inline-start: var(--tab-p);
    padding-inline-end: var(--tab-p);
    &:is(input[type="radio"]) {
      min-width: fit-content;
      &:after {
        content: attr(aria-label);
      }
    }
    &:is(label) {
      position: relative;
      input {
        position: absolute;
        inset: calc(0.25rem * 0);
        cursor: pointer;
        appearance: none;
        opacity: 0%;
      }
    }
    &:checked, &:is(label:has(:checked)), &:is(.tab-active, [aria-selected="true"]) {
      & + .tab-content {
        display: block;
        height: 100%;
      }
    }
    &:not(:checked, label:has(:checked), :hover, .tab-active, [aria-selected="true"]) {
      color: color-mix(in oklab, var(--color-base-content) 50%, transparent);
    }
    &:not(input):empty {
      flex-grow: 1;
      cursor: default;
    }
    &:focus {
      --tw-outline-style: none;
      outline-style: none;
      @media (forced-colors: active) {
        outline: 2px solid transparent;
        outline-offset: 2px;
      }
    }
    &:focus-visible, &:is(label:has(:checked:focus-visible)) {
      outline: 2px solid currentColor;
      outline-offset: -5px;
    }
    &[disabled] {
      pointer-events: none;
      opacity: 40%;
    }
  }
  .menu {
    display: flex;
    width: fit-content;
    flex-direction: column;
    flex-wrap: wrap;
    padding: calc(0.25rem * 2);
    --menu-active-fg: var(--color-neutral-content);
    --menu-active-bg: var(--color-neutral);
    font-size: 0.875rem;
    :where(li ul) {
      position: relative;
      margin-inline-start: calc(0.25rem * 4);
      padding-inline-start: calc(0.25rem * 2);
      white-space: nowrap;
      &:before {
        position: absolute;
        inset-inline-start: calc(0.25rem * 0);
        top: calc(0.25rem * 3);
        bottom: calc(0.25rem * 3);
        background-color: var(--color-base-content);
        opacity: 10%;
        width: var(--border);
        content: "";
      }
    }
    :where(li > .menu-dropdown:not(.menu-dropdown-show)) {
      display: none;
    }
    :where(li:not(.menu-title) > *:not(ul, details, .menu-title, .btn)), :where(li:not(.menu-title) > details > summary:not(.menu-title)) {
      display: grid;
      grid-auto-flow: column;
      align-content: flex-start;
      align-items: center;
      gap: calc(0.25rem * 2);
      border-radius: var(--radius-field);
      padding-inline: calc(0.25rem * 3);
      padding-block: calc(0.25rem * 1.5);
      text-align: start;
      transition-property: color, background-color, box-shadow;
      transition-duration: 0.2s;
      transition-timing-function: cubic-bezier(0, 0, 0.2, 1);
      grid-auto-columns: minmax(auto, max-content) auto max-content;
      text-wrap: balance;
      user-select: none;
    }
    :where(li > details > summary) {
      --tw-outline-style: none;
      outline-style: none;
      @media (forced-colors: active) {
        outline: 2px solid transparent;
        outline-offset: 2px;
      }
      &::-webkit-details-marker {
        display: none;
      }
    }
    :where(li > details > summary), :where(li > .menu-dropdown-toggle) {
      &:after {
        justify-self: flex-end;
        display: block;
        height: 0.375rem;
        width: 0.375rem;
        rotate: -135deg;
        translate: 0 -1px;
        transition-property: rotate, translate;
        transition-duration: 0.2s;
        content: "";
        transform-origin: 50% 50%;
        box-shadow: 2px 2px inset;
        pointer-events: none;
      }
    }
    :where(li > details[open] > summary):after, :where(li > .menu-dropdown-toggle.menu-dropdown-show):after {
      rotate: 45deg;
      translate: 0 1px;
    }
    :where( li:not(.menu-title, .disabled) > *:not(ul, details, .menu-title), li:not(.menu-title, .disabled) > details > summary:not(.menu-title) ):not(.menu-active, :active, .btn) {
      &.menu-focus, &:focus-visible {
        cursor: pointer;
        background-color: color-mix(in oklab, var(--color-base-content) 10%, transparent);
        color: var(--color-base-content);
        --tw-outline-style: none;
        outline-style: none;
        @media (forced-colors: active) {
          outline: 2px solid transparent;
          outline-offset: 2px;
        }
      }
    }
    :where( li:not(.menu-title, .disabled) > *:not(ul, details, .menu-title):not(.menu-active, :active, .btn):hover, li:not(.menu-title, .disabled) > details > summary:not(.menu-title):not(.menu-active, :active, .btn):hover ) {
      cursor: pointer;
      background-color: color-mix(in oklab, var(--color-base-content) 10%, transparent);
      --tw-outline-style: none;
      outline-style: none;
      @media (forced-colors: active) {
        outline: 2px solid transparent;
        outline-offset: 2px;
      }
      box-shadow: 0 1px oklch(0% 0 0 / 0.01) inset, 0 -1px oklch(100% 0 0 / 0.01) inset;
    }
    :where(li:empty) {
      background-color: var(--color-base-content);
      opacity: 10%;
      margin: 0.5rem 1rem;
      height: 1px;
    }
    :where(li) {
      position: relative;
      display: flex;
      flex-shrink: 0;
      flex-direction: column;
      flex-wrap: wrap;
      align-items: stretch;
      .badge {
        justify-self: flex-end;
      }
      & > *:not(ul, .menu-title, details, .btn):active, & > *:not(ul, .menu-title, details, .btn).menu-active, & > details > summary:active {
        --tw-outline-style: none;
        outline-style: none;
        @media (forced-colors: active) {
          outline: 2px solid transparent;
          outline-offset: 2px;
        }
        color: var(--menu-active-fg);
        background-color: var(--menu-active-bg);
        background-size: auto, calc(var(--noise) * 100%);
        background-image: none, var(--fx-noise);
        &:not(&:active) {
          box-shadow: 0 2px calc(var(--depth) * 3px) -2px var(--menu-active-bg);
        }
      }
      &.menu-disabled {
        pointer-events: none;
        color: color-mix(in oklab, var(--color-base-content) 20%, transparent);
      }
    }
    .dropdown:focus-within {
      .menu-dropdown-toggle:after {
        rotate: 45deg;
        translate: 0 1px;
      }
    }
    .dropdown-content {
      margin-top: calc(0.25rem * 2);
      padding: calc(0.25rem * 2);
      &:before {
        display: none;
      }
    }
  }
  .collapse-arrow {
    > .collapse-title:after {
      position: absolute;
      display: block;
      height: 0.5rem;
      width: 0.5rem;
      transform: translateY(-100%) rotate(45deg);
      transition-property: all;
      transition-timing-function: cubic-bezier(0.4, 0, 0.2, 1);
      transition-duration: 0.2s;
      top: 1.9rem;
      inset-inline-end: 1.4rem;
      content: "";
      transform-origin: 75% 75%;
      box-shadow: 2px 2px;
      pointer-events: none;
    }
  }
  .collapse-plus {
    > .collapse-title:after {
      position: absolute;
      display: block;
      height: 0.5rem;
      width: 0.5rem;
      transition-property: all;
      transition-duration: 300ms;
      transition-timing-function: cubic-bezier(0.4, 0, 0.2, 1);
      top: 0.9rem;
      inset-inline-end: 1.4rem;
      content: "+";
      pointer-events: none;
    }
  }
  .dropdown {
    position: relative;
    display: inline-block;
    position-area: var(--anchor-v, bottom) var(--anchor-h, span-right);
    & > *:not(summary):focus {
      --tw-outline-style: none;
      outline-style: none;
      @media (forced-colors: active) {
        outline: 2px solid transparent;
        outline-offset: 2px;
      }
    }
    .dropdown-content {
      position: absolute;
    }
    &:not(details, .dropdown-open, .dropdown-hover:hover, :focus-within) {
      .dropdown-content {
        display: none;
        transform-origin: top;
        opacity: 0%;
        scale: 95%;
      }
    }
    &[popover], .dropdown-content {
      z-index: 999;
      animation: dropdown 0.2s;
      transition-property: opacity, scale, display;
      transition-behavior: allow-discrete;
      transition-duration: 0.2s;
      transition-timing-function: cubic-bezier(0.4, 0, 0.2, 1);
    }
    @starting-style {
      &[popover], .dropdown-content {
        scale: 95%;
        opacity: 0;
      }
    }
    &.dropdown-open, &:not(.dropdown-hover):focus, &:focus-within {
      > [tabindex]:first-child {
        pointer-events: none;
      }
      .dropdown-content {
        opacity: 100%;
      }
    }
    &.dropdown-hover:hover {
      .dropdown-content {
        opacity: 100%;
        scale: 100%;
      }
    }
    &:is(details) {
      summary {
        &::-webkit-details-marker {
          display: none;
        }
      }
    }
    &.dropdown-open, &:focus, &:focus-within {
      .dropdown-content {
        scale: 100%;
      }
    }
    &:where([popover]) {
      background: #0000;
    }
    &[popover] {
      position: fixed;
      color: inherit;
      @supports not (position-area: bottom) {
        margin: auto;
        &.dropdown-open:not(:popover-open) {
          display: none;
          transform-origin: top;
          opacity: 0%;
          scale: 95%;
        }
        &::backdrop {
          background-color: color-mix(in oklab, #000 30%, #0000);
        }
      }
      &:not(.dropdown-open, :popover-open) {
        display: none;
        transform-origin: top;
        opacity: 0%;
        scale: 95%;
      }
    }
  }
  .btn {
    display: inline-flex;
    flex-shrink: 0;
    cursor: pointer;
    flex-wrap: nowrap;
    align-items: center;
    justify-content: center;
    gap: calc(0.25rem * 1.5);
    text-align: center;
    vertical-align: middle;
    outline-offset: 2px;
    webkit-user-select: none;
    user-select: none;
    padding-inline: var(--btn-p);
    color: var(--btn-fg);
    --tw-prose-links: var(--btn-fg);
    height: var(--size);
    font-size: var(--fontsize, 0.875rem);
    font-weight: 600;
    outline-color: var(--btn-color, var(--color-base-content));
    transition-property: color, background-color, border-color, box-shadow;
    transition-timing-function: cubic-bezier(0, 0, 0.2, 1);
    transition-duration: 0.2s;
    border-start-start-radius: var(--join-ss, var(--radius-field));
    border-start-end-radius: var(--join-se, var(--radius-field));
    border-end-start-radius: var(--join-es, var(--radius-field));
    border-end-end-radius: var(--join-ee, var(--radius-field));
    background-color: var(--btn-bg);
    background-size: auto, calc(var(--noise) * 100%);
    background-image: none, var(--btn-noise);
    border-width: var(--border);
    border-style: solid;
    border-color: var(--btn-border);
    text-shadow: 0 0.5px oklch(100% 0 0 / calc(var(--depth) * 0.15));
    box-shadow: 0 0.5px 0 0.5px oklch(100% 0 0 / calc(var(--depth) * 6%)) inset, var(--btn-shadow);
    --size: calc(var(--size-field, 0.25rem) * 10);
    --btn-bg: var(--btn-color, var(--color-base-200));
    --btn-fg: var(--color-base-content);
    --btn-p: 1rem;
    --btn-border: color-mix(in oklab, var(--btn-bg), #000 calc(var(--depth) * 5%));
    --btn-shadow: 0 3px 2px -2px color-mix(in oklab, var(--btn-bg) calc(var(--depth) * 30%), #0000),
    0 4px 3px -2px color-mix(in oklab, var(--btn-bg) calc(var(--depth) * 30%), #0000);
    --btn-noise: var(--fx-noise);
    .prose & {
      text-decoration-line: none;
    }
    @media (hover: hover) {
      &:hover {
        --btn-bg: color-mix(in oklab, var(--btn-color, var(--color-base-200)), #000 7%);
      }
    }
    &:focus-visible {
      outline-width: 2px;
      outline-style: solid;
    }
    &:active:not(.btn-active) {
      translate: 0 0.5px;
      --btn-bg: color-mix(in oklab, var(--btn-color, var(--color-base-200)), #000 5%);
      --btn-border: color-mix(in oklab, var(--btn-color, var(--color-base-200)), #000 7%);
      --btn-shadow: 0 0 0 0 oklch(0% 0 0/0), 0 0 0 0 oklch(0% 0 0/0);
    }
    &:is(:disabled, [disabled], .btn-disabled) {
      &:not(.btn-link, .btn-ghost) {
        background-color: color-mix(in oklab, var(--color-base-content) 10%, transparent);
        box-shadow: none;
      }
      pointer-events: none;
      --btn-border: #0000;
      --btn-noise: none;
      --btn-fg: color-mix(in oklch, var(--color-base-content) 20%, #0000);
      @media (hover: hover) {
        &:hover {
          pointer-events: none;
          background-color: color-mix(in oklab, var(--color-neutral) 20%, transparent);
          --btn-border: #0000;
          --btn-fg: color-mix(in oklch, var(--color-base-content) 20%, #0000);
        }
      }
    }
    &:is(input[type="checkbox"], input[type="radio"]) {
      appearance: none;
      &::after {
        content: attr(aria-label);
      }
    }
    &:where(input:checked:not(.filter .btn)) {
      --btn-color: var(--color-primary);
      --btn-fg: var(--color-primary-content);
      isolation: isolate;
    }
  }
  .loading {
    pointer-events: none;
    display: inline-block;
    aspect-ratio: 1 / 1;
    background-color: currentColor;
    vertical-align: middle;
    width: calc(var(--size-selector, 0.25rem) * 6);
    mask-size: 100%;
    mask-repeat: no-repeat;
    mask-position: center;
    mask-image: url("data:image/svg+xml,%3Csvg width='24' height='24' stroke='black' viewBox='0 0 24 24' xmlns='http://www.w3.org/2000/svg'%3E%3Cg transform-origin='center'%3E%3Ccircle cx='12' cy='12' r='9.5' fill='none' stroke-width='3' stroke-linecap='round'%3E%3CanimateTransform attributeName='transform' type='rotate' from='0 12 12' to='360 12 12' dur='2s' repeatCount='indefinite'/%3E%3Canimate attributeName='stroke-dasharray' values='0,150;42,150;42,150' keyTimes='0;0.475;1' dur='1.5s' repeatCount='indefinite'/%3E%3Canimate attributeName='stroke-dashoffset' values='0;-16;-59' keyTimes='0;0.475;1' dur='1.5s' repeatCount='indefinite'/%3E%3C/circle%3E%3C/g%3E%3C/svg%3E");
  }
  .collapse {
    &:not(td, tr, colgroup) {
      visibility: visible;
    }
    position: relative;
    display: grid;
    overflow: hidden;
    border-radius: var(--radius-box, 1rem);
    width: 100%;
    grid-template-rows: max-content 0fr;
    transition: grid-template-rows 0.2s;
    > input:is([type="checkbox"], [type="radio"]) {
      grid-column-start: 1;
      grid-row-start: 1;
      appearance: none;
      opacity: 0;
      z-index: 1;
      width: 100%;
      padding: 1rem;
      padding-inline-end: 3rem;
      min-height: 3.75rem;
      transition: background-color 0.2s ease-out;
    }
    &:is([open], :focus:not(.collapse-close)),
  &:not(.collapse-close):has(> input:is([type="checkbox"], [type="radio"]):checked) {
      grid-template-rows: max-content 1fr;
    }
    &:is([open], :focus:not(.collapse-close)) > .collapse-content,
  &:not(.collapse-close)
    > :where(input:is([type="checkbox"], [type="radio"]):checked ~ .collapse-content) {
      visibility: visible;
      min-height: fit-content;
    }
    &:focus-visible,
  &:has(> input:is([type="checkbox"], [type="radio"]):focus-visible) {
      outline-color: var(--color-base-content);
      outline-style: solid;
      outline-width: 2px;
      outline-offset: 2px;
    }
    &:not(.collapse-close) {
      > input[type="checkbox"],
    > input[type="radio"]:not(:checked),
    > .collapse-title {
        cursor: pointer;
      }
    }
    &:focus:not(.collapse-close, .collapse[open]) > .collapse-title {
      cursor: unset;
    }
    &:is([open], :focus:not(.collapse-close)) > :where(.collapse-content),
  &:not(.collapse-close)
    > :where(input:is([type="checkbox"], [type="radio"]):checked ~ .collapse-content) {
      padding-bottom: 1rem;
      transition: padding 0.2s ease-out,
      background-color 0.2s ease-out;
    }
    &:is([open]) {
      &.collapse-arrow {
        > .collapse-title:after {
          transform: translateY(-50%) rotate(225deg);
        }
      }
    }
    &.collapse-open {
      &.collapse-arrow {
        > .collapse-title:after {
          transform: translateY(-50%) rotate(225deg);
        }
      }
      &.collapse-plus {
        > .collapse-title:after {
          content: "−";
        }
      }
    }
    &.collapse-arrow:focus:not(.collapse-close) {
      > .collapse-title:after {
        transform: translateY(-50%) rotate(225deg);
      }
    }
    &.collapse-arrow:not(.collapse-close) {
      > input:is([type="checkbox"], [type="radio"]):checked ~ .collapse-title:after {
        transform: translateY(-50%) rotate(225deg);
      }
    }
    &[open] {
      &.collapse-plus {
        > .collapse-title:after {
          content: "−";
        }
      }
    }
    &.collapse-plus:focus:not(.collapse-close) {
      > .collapse-title:after {
        content: "−";
      }
    }
    &.collapse-plus:not(.collapse-close) {
      > input:is([type="checkbox"], [type="radio"]):checked ~ .collapse-title:after {
        content: "−";
      }
    }
    &:is(details) {
      width: 100%;
      & summary {
        position: relative;
        display: block;
        &::-webkit-details-marker {
          display: none;
        }
      }
    }
    &:is(details) summary {
      outline: none;
    }
  }
  .collapse-content {
    grid-column-start: 1;
    grid-row-start: 1;
    visibility: hidden;
    grid-column-start: 1;
    grid-row-start: 2;
    min-height: 0;
    transition: visibility 0.2s;
    transition: padding 0.2s ease-out,
    background-color 0.2s ease-out;
    padding-left: 1rem;
    padding-right: 1rem;
    cursor: unset;
  }
  .collapse-open {
    grid-template-rows: max-content 1fr;
    > .collapse-content {
      visibility: visible;
      min-height: fit-content;
      padding-bottom: 1rem;
      transition: padding 0.2sease-out,
      background-color 0.2sease-out;
    }
  }
  .collapse {
    visibility: collapse;
  }
  .visible {
    visibility: visible;
  }
  .radial-progress {
    position: relative;
    display: inline-grid;
    height: var(--size);
    width: var(--size);
    place-content: center;
    border-radius: calc(infinity * 1px);
    background-color: transparent;
    vertical-align: middle;
    box-sizing: content-box;
    --value: 0;
    --size: 5rem;
    --thickness: calc(var(--size) / 10);
    --radialprogress: calc(var(--value) * 1%);
    transition: --radialprogress 0.3s linear;
    &:before {
      position: absolute;
      inset: calc(0.25rem * 0);
      border-radius: calc(infinity * 1px);
      content: "";
      background: radial-gradient(farthest-side, currentColor 98%, #0000) top/var(--thickness) var(--thickness) no-repeat, conic-gradient(currentColor var(--radialprogress), #0000 0);
      webkit-mask: radial-gradient( farthest-side, #0000 calc(100% - var(--thickness)), #000 calc(100% + 0.5px - var(--thickness)) );
      mask: radial-gradient( farthest-side, #0000 calc(100% - var(--thickness)), #000 calc(100% + 0.5px - var(--thickness)) );
    }
    &:after {
      position: absolute;
      border-radius: calc(infinity * 1px);
      background-color: currentColor;
      transition: transform 0.3s linear;
      content: "";
      inset: calc(50% - var(--thickness) / 2);
      transform: rotate(calc(var(--value) * 3.6deg - 90deg)) translate(calc(var(--size) / 2 - 50%));
    }
  }
  .list {
    display: flex;
    flex-direction: column;
    font-size: 0.875rem;
    :where(.list-row) {
      --list-grid-cols: minmax(0, auto) 1fr;
      position: relative;
      display: grid;
      grid-auto-flow: column;
      gap: calc(0.25rem * 4);
      border-radius: var(--radius-box);
      padding: calc(0.25rem * 4);
      word-break: break-word;
      grid-template-columns: var(--list-grid-cols);
      &:has(.list-col-grow:nth-child(1)) {
        --list-grid-cols: 1fr;
      }
      &:has(.list-col-grow:nth-child(2)) {
        --list-grid-cols: minmax(0, auto) 1fr;
      }
      &:has(.list-col-grow:nth-child(3)) {
        --list-grid-cols: minmax(0, auto) minmax(0, auto) 1fr;
      }
      &:has(.list-col-grow:nth-child(4)) {
        --list-grid-cols: minmax(0, auto) minmax(0, auto) minmax(0, auto) 1fr;
      }
      &:has(.list-col-grow:nth-child(5)) {
        --list-grid-cols: minmax(0, auto) minmax(0, auto) minmax(0, auto) minmax(0, auto) 1fr;
      }
      &:has(.list-col-grow:nth-child(6)) {
        --list-grid-cols: minmax(0, auto) minmax(0, auto) minmax(0, auto) minmax(0, auto)
        minmax(0, auto) 1fr;
      }
      :not(.list-col-wrap) {
        grid-row-start: 1;
      }
    }
    & > :not(:last-child) {
      &.list-row, .list-row {
        &:after {
          content: "";
          border-bottom: var(--border) solid;
          inset-inline: var(--radius-box);
          position: absolute;
          bottom: calc(0.25rem * 0);
          border-color: color-mix(in oklab, var(--color-base-content) 5%, transparent);
        }
      }
    }
  }
  .toast {
    position: fixed;
    inset-inline-start: auto;
    inset-inline-end: calc(0.25rem * 0);
    top: auto;
    bottom: calc(0.25rem * 0);
    margin: calc(0.25rem * 4);
    display: flex;
    min-width: fit-content;
    flex-direction: column;
    gap: calc(0.25rem * 2);
    background-color: transparent;
    white-space: nowrap;
    translate: var(--toast-x, 0) var(--toast-y, 0);
    & > * {
      animation: toast 0.25s ease-out;
    }
    &:where(.toast-start) {
      inset-inline-start: calc(0.25rem * 0);
      inset-inline-end: auto;
      --toast-x: 0;
    }
    &:where(.toast-center) {
      inset-inline-start: calc(1/2 * 100%);
      inset-inline-end: calc(1/2 * 100%);
      --toast-x: -50%;
    }
    &:where(.toast-end) {
      inset-inline-start: auto;
      inset-inline-end: calc(0.25rem * 0);
      --toast-x: 0;
    }
    &:where(.toast-bottom) {
      top: auto;
      bottom: calc(0.25rem * 0);
      --toast-y: 0;
    }
    &:where(.toast-middle) {
      top: calc(1/2 * 100%);
      bottom: auto;
      --toast-y: -50%;
    }
    &:where(.toast-top) {
      top: calc(0.25rem * 0);
      bottom: auto;
      --toast-y: 0;
    }
  }
  .toggle {
    border: var(--border) solid currentColor;
    color: var(--input-color);
    position: relative;
    display: inline-grid;
    flex-shrink: 0;
    cursor: pointer;
    appearance: none;
    place-content: center;
    vertical-align: middle;
    webkit-user-select: none;
    user-select: none;
    grid-template-columns: 0fr 1fr 1fr;
    --radius-selector-max: calc(
    var(--radius-selector) + var(--radius-selector) + var(--radius-selector)
  );
    border-radius: calc( var(--radius-selector) + min(var(--toggle-p), var(--radius-selector-max)) + min(var(--border), var(--radius-selector-max)) );
    padding: var(--toggle-p);
    box-shadow: 0 1px color-mix(in oklab, currentColor calc(var(--depth) * 10%), #0000) inset;
    transition: color 0.3s, grid-template-columns 0.2s;
    --input-color: color-mix(in oklab, var(--color-base-content) 50%, #0000);
    --toggle-p: 0.1875rem;
    --size: calc(var(--size-selector, 0.25rem) * 6);
    width: calc((var(--size) * 2) - (var(--border) + var(--toggle-p)) * 2);
    height: var(--size);
    > * {
      z-index: 1;
      grid-column: span 1 / span 1;
      grid-column-start: 2;
      grid-row-start: 1;
      height: 100%;
      cursor: pointer;
      appearance: none;
      background-color: transparent;
      padding: calc(0.25rem * 0.5);
      transition: opacity 0.2s, rotate 0.4s;
      border: none;
      &:focus {
        --tw-outline-style: none;
        outline-style: none;
        @media (forced-colors: active) {
          outline: 2px solid transparent;
          outline-offset: 2px;
        }
      }
      &:nth-child(2) {
        color: var(--color-base-100);
        rotate: 0deg;
      }
      &:nth-child(3) {
        color: var(--color-base-100);
        opacity: 0%;
        rotate: -15deg;
      }
    }
    &:has(:checked) {
      > :nth-child(2) {
        opacity: 0%;
        rotate: 15deg;
      }
      > :nth-child(3) {
        opacity: 100%;
        rotate: 0deg;
      }
    }
    &:before {
      position: relative;
      inset-inline-start: calc(0.25rem * 0);
      grid-column-start: 2;
      grid-row-start: 1;
      aspect-ratio: 1 / 1;
      height: 100%;
      border-radius: var(--radius-selector);
      background-color: currentColor;
      translate: 0;
      --tw-content: "";
      content: var(--tw-content);
      transition: background-color 0.1s, translate 0.2s, inset-inline-start 0.2s;
      box-shadow: 0 -1px oklch(0% 0 0 / calc(var(--depth) * 0.1)) inset, 0 8px 0 -4px oklch(100% 0 0 / calc(var(--depth) * 0.1)) inset, 0 1px color-mix(in oklab, currentColor calc(var(--depth) * 10%), #0000);
      background-size: auto, calc(var(--noise) * 100%);
      background-image: none, var(--fx-noise);
    }
    @media (forced-colors: active) {
      &:before {
        outline-style: var(--tw-outline-style);
        outline-width: 1px;
        outline-offset: calc(1px * -1);
      }
    }
    @media print {
      &:before {
        outline: 0.25rem solid;
        outline-offset: -1rem;
      }
    }
    &:focus-visible, &:has(:focus-visible) {
      outline: 2px solid currentColor;
      outline-offset: 2px;
    }
    &:checked, &[aria-checked="true"], &:has(> input:checked) {
      grid-template-columns: 1fr 1fr 0fr;
      background-color: var(--color-base-100);
      --input-color: var(--color-base-content);
      &:before {
        background-color: currentColor;
      }
      @starting-style {
        &:before {
          opacity: 0;
        }
      }
    }
    &:indeterminate {
      grid-template-columns: 0.5fr 1fr 0.5fr;
    }
    &:disabled {
      cursor: not-allowed;
      opacity: 30%;
      &:before {
        background-color: transparent;
        border: var(--border) solid currentColor;
      }
    }
  }
  .input {
    cursor: text;
    border: var(--border) solid #0000;
    position: relative;
    display: inline-flex;
    flex-shrink: 1;
    appearance: none;
    align-items: center;
    gap: calc(0.25rem * 2);
    background-color: var(--color-base-100);
    padding-inline: calc(0.25rem * 3);
    vertical-align: middle;
    white-space: nowrap;
    width: clamp(3rem, 20rem, 100%);
    height: var(--size);
    font-size: 0.875rem;
    border-start-start-radius: var(--join-ss, var(--radius-field));
    border-start-end-radius: var(--join-se, var(--radius-field));
    border-end-start-radius: var(--join-es, var(--radius-field));
    border-end-end-radius: var(--join-ee, var(--radius-field));
    border-color: var(--input-color);
    box-shadow: 0 1px color-mix(in oklab, var(--input-color) calc(var(--depth) * 10%), #0000) inset, 0 -1px oklch(100% 0 0 / calc(var(--depth) * 0.1)) inset;
    --size: calc(var(--size-field, 0.25rem) * 10);
    --input-color: color-mix(in oklab, var(--color-base-content) 20%, #0000);
    &:where(input) {
      display: inline-flex;
    }
    :where(input) {
      display: inline-flex;
      height: 100%;
      width: 100%;
      appearance: none;
      background-color: transparent;
      border: none;
      &:focus, &:focus-within {
        --tw-outline-style: none;
        outline-style: none;
        @media (forced-colors: active) {
          outline: 2px solid transparent;
          outline-offset: 2px;
        }
      }
    }
    &:focus, &:focus-within {
      --input-color: var(--color-base-content);
      box-shadow: 0 1px color-mix(in oklab, var(--input-color) calc(var(--depth) * 10%), #0000);
      outline: 2px solid var(--input-color);
      outline-offset: 2px;
      isolation: isolate;
    }
    &:has(> input[disabled]), &:is(:disabled, [disabled]) {
      cursor: not-allowed;
      border-color: var(--color-base-200);
      background-color: var(--color-base-200);
      color: color-mix(in oklab, var(--color-base-content) 40%, transparent);
      &::placeholder {
        color: color-mix(in oklab, var(--color-base-content) 20%, transparent);
      }
      box-shadow: none;
    }
    &:has(> input[disabled]) > input[disabled] {
      cursor: not-allowed;
    }
    &::-webkit-date-and-time-value {
      text-align: inherit;
    }
    &[type="number"] {
      &::-webkit-inner-spin-button {
        margin-block: calc(0.25rem * -3);
        margin-inline-end: calc(0.25rem * -3);
      }
    }
    &::-webkit-calendar-picker-indicator {
      position: absolute;
      inset-inline-end: 0.75em;
    }
  }
  .indicator {
    position: relative;
    display: inline-flex;
    width: max-content;
    :where(.indicator-item) {
      z-index: 1;
      position: absolute;
      white-space: nowrap;
      top: var(--inidicator-t, 0);
      bottom: var(--inidicator-b, auto);
      left: var(--inidicator-s, auto);
      right: var(--inidicator-e, 0);
      translate: var(--inidicator-x, 50%) var(--indicator-y, -50%);
    }
  }
  .table {
    font-size: 0.875rem;
    position: relative;
    width: 100%;
    border-radius: var(--radius-box);
    text-align: left;
    &:where(:dir(rtl), [dir="rtl"], [dir="rtl"] *) {
      text-align: right;
    }
    tr.row-hover {
      &, &:nth-child(even) {
        &:hover {
          @media (hover: hover) {
            background-color: var(--color-base-200);
          }
        }
      }
    }
    :where(th, td) {
      padding-inline: calc(0.25rem * 4);
      padding-block: calc(0.25rem * 3);
      vertical-align: middle;
    }
    :where(thead, tfoot) {
      white-space: nowrap;
      color: color-mix(in oklab, var(--color-base-content) 60%, transparent);
      font-size: 0.875rem;
      font-weight: 600;
    }
    :where(tfoot) {
      border-top: var(--border) solid color-mix(in oklch, var(--color-base-content) 5%, #0000);
    }
    :where(.table-pin-rows thead tr) {
      position: sticky;
      top: calc(0.25rem * 0);
      z-index: 1;
      background-color: var(--color-base-100);
    }
    :where(.table-pin-rows tfoot tr) {
      position: sticky;
      bottom: calc(0.25rem * 0);
      z-index: 1;
      background-color: var(--color-base-100);
    }
    :where(.table-pin-cols tr th) {
      position: sticky;
      right: calc(0.25rem * 0);
      left: calc(0.25rem * 0);
      background-color: var(--color-base-100);
    }
    :where(thead tr, tbody tr:not(:last-child)) {
      border-bottom: var(--border) solid color-mix(in oklch, var(--color-base-content) 5%, #0000);
    }
  }
  .steps {
    display: inline-grid;
    grid-auto-flow: column;
    overflow: hidden;
    overflow-x: auto;
    counter-reset: step;
    grid-auto-columns: 1fr;
    .step {
      display: grid;
      grid-template-columns: repeat(1, minmax(0, 1fr));
      grid-template-columns: auto;
      grid-template-rows: repeat(2, minmax(0, 1fr));
      grid-template-rows: 40px 1fr;
      place-items: center;
      text-align: center;
      min-width: 4rem;
      --step-bg: var(--color-base-300);
      --step-fg: var(--color-base-content);
      &:before {
        top: calc(0.25rem * 0);
        grid-column-start: 1;
        grid-row-start: 1;
        height: calc(0.25rem * 2);
        width: 100%;
        border: 1px solid;
        color: var(--step-bg);
        background-color: var(--step-bg);
        --tw-content: "";
        content: var(--tw-content);
        margin-inline-start: -100%;
      }
      > .step-icon, &:not(:has(.step-icon)):after {
        content: counter(step);
        counter-increment: step;
        z-index: 1;
        color: var(--step-fg);
        background-color: var(--step-bg);
        border: 1px solid var(--step-bg);
        position: relative;
        grid-column-start: 1;
        grid-row-start: 1;
        display: grid;
        height: calc(0.25rem * 8);
        width: calc(0.25rem * 8);
        place-items: center;
        place-self: center;
        border-radius: calc(infinity * 1px);
      }
      &:first-child:before {
        content: none;
      }
      &[data-content]:after {
        content: attr(data-content);
      }
    }
    .step-neutral {
      + .step-neutral:before, &:after, > .step-icon {
        --step-bg: var(--color-neutral);
        --step-fg: var(--color-neutral-content);
      }
    }
    .step-primary {
      + .step-primary:before, &:after, > .step-icon {
        --step-bg: var(--color-primary);
        --step-fg: var(--color-primary-content);
      }
    }
    .step-secondary {
      + .step-secondary:before, &:after, > .step-icon {
        --step-bg: var(--color-secondary);
        --step-fg: var(--color-secondary-content);
      }
    }
    .step-accent {
      + .step-accent:before, &:after, > .step-icon {
        --step-bg: var(--color-accent);
        --step-fg: var(--color-accent-content);
      }
    }
    .step-info {
      + .step-info:before, &:after, > .step-icon {
        --step-bg: var(--color-info);
        --step-fg: var(--color-info-content);
      }
    }
    .step-success {
      + .step-success:before, &:after, > .step-icon {
        --step-bg: var(--color-success);
        --step-fg: var(--color-success-content);
      }
    }
    .step-warning {
      + .step-warning:before, &:after, > .step-icon {
        --step-bg: var(--color-warning);
        --step-fg: var(--color-warning-content);
      }
    }
    .step-error {
      + .step-error:before, &:after, > .step-icon {
        --step-bg: var(--color-error);
        --step-fg: var(--color-error-content);
      }
    }
  }
  .diff-resizer {
    position: relative;
    top: calc(1/2 * 100%);
    z-index: 1;
    grid-column-start: 1;
    grid-row-start: 1;
    height: calc(0.25rem * 2);
    width: 50cqi;
    max-width: calc(100cqi - 1rem);
    min-width: 1rem;
    resize: horizontal;
    overflow: hidden;
    opacity: 0%;
    transform: scaleY(3) translate(0.35rem, 0.08rem);
    cursor: ew-resize;
    transform-origin: 100% 100%;
    clip-path: inset(calc(100% - 0.75rem) 0 0 calc(100% - 0.75rem));
    transition: min-width 0.3s ease-out, max-width 0.3s ease-out;
  }
  .range {
    appearance: none;
    webkit-appearance: none;
    --range-thumb: var(--color-base-100);
    --range-thumb-size: calc(var(--size-selector, 0.25rem) * 6);
    --range-progress: currentColor;
    --range-fill: 1;
    --range-p: 0.25rem;
    --range-bg: color-mix(in oklab, currentColor 10%, #0000);
    cursor: pointer;
    overflow: hidden;
    background-color: transparent;
    vertical-align: middle;
    width: clamp(3rem, 20rem, 100%);
    --radius-selector-max: calc(
    var(--radius-selector) + var(--radius-selector) + var(--radius-selector)
  );
    border-radius: calc(var(--radius-selector) + min(var(--range-p), var(--radius-selector-max)));
    border: none;
    height: var(--range-thumb-size);
    [dir="rtl"] & {
      --range-dir: -1;
    }
    &:focus {
      outline: none;
    }
    &:focus-visible {
      outline: 2px solid;
      outline-offset: 2px;
    }
    &::-webkit-slider-runnable-track {
      width: 100%;
      background-color: var(--range-bg);
      border-radius: var(--radius-selector);
      height: calc(var(--range-thumb-size) * 0.5);
    }
    @media (forced-colors: active) {
      &::-webkit-slider-runnable-track {
        border: 1px solid;
      }
    }
    @media (forced-colors: active) {
      &::-moz-range-track {
        border: 1px solid;
      }
    }
    &::-webkit-slider-thumb {
      position: relative;
      box-sizing: border-box;
      border-radius: calc(var(--radius-selector) + min(var(--range-p), var(--radius-selector-max)));
      background-color: currentColor;
      height: var(--range-thumb-size);
      width: var(--range-thumb-size);
      border: var(--range-p) solid;
      appearance: none;
      webkit-appearance: none;
      top: 50%;
      color: var(--range-progress);
      transform: translateY(-50%);
      box-shadow: 0 -1px oklch(0% 0 0 / calc(var(--depth) * 0.1)) inset, 0 8px 0 -4px oklch(100% 0 0 / calc(var(--depth) * 0.1)) inset, 0 1px color-mix(in oklab, currentColor calc(var(--depth) * 10%), #0000), 0 0 0 2rem var(--range-thumb) inset, calc((var(--range-dir, 1) * -100rem) - (var(--range-dir, 1) * var(--range-thumb-size) / 2)) 0 0 calc(100rem * var(--range-fill));
    }
    &::-moz-range-track {
      width: 100%;
      background-color: var(--range-bg);
      border-radius: var(--radius-selector);
      height: calc(var(--range-thumb-size) * 0.5);
    }
    &::-moz-range-thumb {
      position: relative;
      box-sizing: border-box;
      border-radius: calc(var(--radius-selector) + min(var(--range-p), var(--radius-selector-max)));
      background-color: currentColor;
      height: var(--range-thumb-size);
      width: var(--range-thumb-size);
      border: var(--range-p) solid;
      top: 50%;
      color: var(--range-progress);
      box-shadow: 0 -1px oklch(0% 0 0 / calc(var(--depth) * 0.1)) inset, 0 8px 0 -4px oklch(100% 0 0 / calc(var(--depth) * 0.1)) inset, 0 1px color-mix(in oklab, currentColor calc(var(--depth) * 10%), #0000), 0 0 0 2rem var(--range-thumb) inset, calc((var(--range-dir, 1) * -100rem) - (var(--range-dir, 1) * var(--range-thumb-size) / 2)) 0 0 calc(100rem * var(--range-fill));
    }
    &:disabled {
      cursor: not-allowed;
      opacity: 30%;
    }
  }
  .card {
    position: relative;
    display: flex;
    flex-direction: column;
    border-radius: var(--radius-box);
    outline-width: 2px;
    transition: outline 0.2s ease-in-out;
    outline: 0 solid #0000;
    outline-offset: 2px;
    &:focus {
      --tw-outline-style: none;
      outline-style: none;
      @media (forced-colors: active) {
        outline: 2px solid transparent;
        outline-offset: 2px;
      }
    }
    &:focus-visible {
      outline-color: currentColor;
    }
    :where(figure:first-child) {
      overflow: hidden;
      border-start-start-radius: inherit;
      border-start-end-radius: inherit;
      border-end-start-radius: unset;
      border-end-end-radius: unset;
    }
    :where(figure:last-child) {
      overflow: hidden;
      border-start-start-radius: unset;
      border-start-end-radius: unset;
      border-end-start-radius: inherit;
      border-end-end-radius: inherit;
    }
    &:where(.card-border) {
      border: var(--border) solid var(--color-base-200);
    }
    &:where(.card-dash) {
      border: var(--border) dashed var(--color-base-200);
    }
    &.image-full {
      display: grid;
      &:before {
        position: relative;
        grid-column-start: 1;
        grid-row-start: 1;
        border-radius: var(--radius-box);
        background-color: var(--color-neutral);
        opacity: 75%;
        content: "";
      }
      > * {
        grid-column-start: 1;
        grid-row-start: 1;
      }
      > .card-body {
        position: relative;
        color: var(--color-neutral-content);
      }
      :where(figure) {
        overflow: hidden;
        border-radius: inherit;
      }
      > figure img {
        height: 100%;
        object-fit: cover;
      }
    }
    figure {
      display: flex;
      align-items: center;
      justify-content: center;
    }
    &:has(> input:is(input[type="checkbox"], input[type="radio"])) {
      cursor: pointer;
      user-select: none;
    }
    &:has(> :checked) {
      outline: 2px solid currentColor;
    }
  }
  .swap {
    position: relative;
    display: inline-grid;
    cursor: pointer;
    place-content: center;
    vertical-align: middle;
    webkit-user-select: none;
    user-select: none;
    input {
      appearance: none;
      border: none;
    }
    > * {
      grid-column-start: 1;
      grid-row-start: 1;
      transition-property: transform, rotate, opacity;
      transition-duration: 0.2s;
      transition-timing-function: cubic-bezier(0, 0, 0.2, 1);
    }
    .swap-on, .swap-indeterminate, input:indeterminate ~ .swap-on {
      opacity: 0%;
    }
    input:is(:checked, :indeterminate) {
      & ~ .swap-off {
        opacity: 0%;
      }
    }
    input:checked ~ .swap-on, input:indeterminate ~ .swap-indeterminate {
      opacity: 100%;
    }
  }
  .collapse-title {
    grid-column-start: 1;
    grid-row-start: 1;
    position: relative;
    width: 100%;
    padding: 1rem;
    padding-inline-end: 3rem;
    min-height: 3.75rem;
    transition: background-color 0.2s ease-out;
  }
  .select {
    border: var(--border) solid #0000;
    position: relative;
    display: inline-flex;
    flex-shrink: 1;
    appearance: none;
    align-items: center;
    gap: calc(0.25rem * 1.5);
    background-color: var(--color-base-100);
    padding-inline-start: calc(0.25rem * 4);
    padding-inline-end: calc(0.25rem * 7);
    vertical-align: middle;
    width: clamp(3rem, 20rem, 100%);
    height: var(--size);
    font-size: 0.875rem;
    border-start-start-radius: var(--join-ss, var(--radius-field));
    border-start-end-radius: var(--join-se, var(--radius-field));
    border-end-start-radius: var(--join-es, var(--radius-field));
    border-end-end-radius: var(--join-ee, var(--radius-field));
    background-image: linear-gradient(45deg, #0000 50%, currentColor 50%), linear-gradient(135deg, currentColor 50%, #0000 50%);
    background-position: calc(100% - 20px) calc(1px + 50%), calc(100% - 16.1px) calc(1px + 50%);
    background-size: 4px 4px, 4px 4px;
    background-repeat: no-repeat;
    text-overflow: ellipsis;
    box-shadow: 0 1px color-mix(in oklab, var(--input-color) calc(var(--depth) * 10%), #0000) inset, 0 -1px oklch(100% 0 0 / calc(var(--depth) * 0.1)) inset;
    border-color: var(--input-color);
    --input-color: color-mix(in oklab, var(--color-base-content) 20%, #0000);
    --size: calc(var(--size-field, 0.25rem) * 10);
    [dir="rtl"] & {
      background-position: calc(0% + 12px) calc(1px + 50%), calc(0% + 16px) calc(1px + 50%);
    }
    select {
      margin-inline-start: calc(0.25rem * -4);
      margin-inline-end: calc(0.25rem * -7);
      width: calc(100% + 2.75rem);
      appearance: none;
      padding-inline-start: calc(0.25rem * 4);
      padding-inline-end: calc(0.25rem * 7);
      height: calc(100% - 2px);
      background: inherit;
      border-radius: inherit;
      border-style: none;
      &:focus, &:focus-within {
        --tw-outline-style: none;
        outline-style: none;
        @media (forced-colors: active) {
          outline: 2px solid transparent;
          outline-offset: 2px;
        }
      }
      &:not(:last-child) {
        margin-inline-end: calc(0.25rem * -5.5);
        background-image: none;
      }
    }
    &:focus, &:focus-within {
      --input-color: var(--color-base-content);
      box-shadow: 0 1px color-mix(in oklab, var(--input-color) calc(var(--depth) * 10%), #0000);
      outline: 2px solid var(--input-color);
      outline-offset: 2px;
    }
    &:has(> select[disabled]), &:is(:disabled, [disabled]) {
      cursor: not-allowed;
      border-color: var(--color-base-200);
      background-color: var(--color-base-200);
      color: color-mix(in oklab, var(--color-base-content) 40%, transparent);
      &::placeholder {
        color: color-mix(in oklab, var(--color-base-content) 20%, transparent);
      }
    }
    &:has(> select[disabled]) > select[disabled] {
      cursor: not-allowed;
    }
  }
  .menu-horizontal {
    display: inline-flex;
    flex-direction: row;
    & > li:not(.menu-title) > details > ul {
      position: absolute;
      margin-inline-start: calc(0.25rem * 0);
      margin-top: calc(0.25rem * 4);
      padding-block: calc(0.25rem * 2);
      padding-inline-end: calc(0.25rem * 2);
    }
    & > li > details > ul {
      &:before {
        content: none;
      }
    }
    :where(& > li:not(.menu-title) > details > ul) {
      border-radius: var(--radius-box);
      background-color: var(--color-base-100);
      box-shadow: 0 1px 3px 0 oklch(0% 0 0/0.1), 0 1px 2px -1px oklch(0% 0 0/0.1);
    }
  }
  .avatar {
    position: relative;
    display: inline-flex;
    vertical-align: middle;
    & > div {
      display: block;
      aspect-ratio: 1 / 1;
      overflow: hidden;
    }
    img {
      height: 100%;
      width: 100%;
      object-fit: cover;
    }
  }
  .checkbox {
    border: var(--border) solid var(--input-color, color-mix(in oklab, var(--color-base-content) 20%, #0000));
    position: relative;
    flex-shrink: 0;
    cursor: pointer;
    appearance: none;
    border-radius: var(--radius-selector);
    padding: calc(0.25rem * 1);
    vertical-align: middle;
    color: var(--color-base-content);
    box-shadow: 0 1px oklch(0% 0 0 / calc(var(--depth) * 0.1)) inset, 0 0 #0000 inset, 0 0 #0000;
    transition: background-color 0.2s, box-shadow 0.2s;
    --size: calc(var(--size-selector, 0.25rem) * 6);
    width: var(--size);
    height: var(--size);
    background-size: auto, calc(var(--noise) * 100%);
    background-image: none, var(--fx-noise);
    &:before {
      --tw-content: "";
      content: var(--tw-content);
      display: block;
      width: 100%;
      height: 100%;
      rotate: 45deg;
      background-color: currentColor;
      opacity: 0%;
      transition: clip-path 0.3s, opacity 0.1s, rotate 0.3s, translate 0.3s;
      transition-delay: 0.1s;
      clip-path: polygon(20% 100%, 20% 80%, 50% 80%, 50% 80%, 70% 80%, 70% 100%);
      box-shadow: 0px 3px 0 0px oklch(100% 0 0 / calc(var(--depth) * 0.1)) inset;
      font-size: 1rem;
      line-height: 0.75;
    }
    &:focus-visible {
      outline: 2px solid var(--input-color, currentColor);
      outline-offset: 2px;
    }
    &:checked, &[aria-checked="true"] {
      background-color: var(--input-color, #0000);
      box-shadow: 0 0 #0000 inset, 0 8px 0 -4px oklch(100% 0 0 / calc(var(--depth) * 0.1)) inset, 0 1px oklch(0% 0 0 / calc(var(--depth) * 0.1));
      &:before {
        clip-path: polygon(20% 100%, 20% 80%, 50% 80%, 50% 0%, 70% 0%, 70% 100%);
        opacity: 100%;
      }
      @media (forced-colors: active) {
        &:before {
          rotate: 0deg;
          background-color: transparent;
          --tw-content: "✔︎";
          clip-path: none;
        }
      }
      @media print {
        &:before {
          rotate: 0deg;
          background-color: transparent;
          --tw-content: "✔︎";
          clip-path: none;
        }
      }
    }
    &:indeterminate {
      &:before {
        rotate: 0deg;
        opacity: 100%;
        translate: 0 -35%;
        clip-path: polygon(20% 100%, 20% 80%, 50% 80%, 50% 80%, 80% 80%, 80% 100%);
      }
    }
    &:disabled {
      cursor: not-allowed;
      opacity: 20%;
    }
  }
  .radio {
    position: relative;
    flex-shrink: 0;
    cursor: pointer;
    appearance: none;
    border-radius: calc(infinity * 1px);
    padding: calc(0.25rem * 1);
    vertical-align: middle;
    border: var(--border) solid var(--input-color, color-mix(in srgb, currentColor 20%, #0000));
    box-shadow: 0 1px oklch(0% 0 0 / calc(var(--depth) * 0.1)) inset;
    --size: calc(var(--size-selector, 0.25rem) * 6);
    width: var(--size);
    height: var(--size);
    color: var(--input-color, currentColor);
    &:before {
      display: block;
      width: 100%;
      height: 100%;
      border-radius: calc(infinity * 1px);
      --tw-content: "";
      content: var(--tw-content);
      background-size: auto, calc(var(--noise) * 100%);
      background-image: none, var(--fx-noise);
    }
    &:focus-visible {
      outline: 2px solid currentColor;
    }
    &:checked, &[aria-checked="true"] {
      animation: radio 0.2s ease-out;
      border-color: currentColor;
      background-color: var(--color-base-100);
      &:before {
        background-color: currentColor;
        box-shadow: 0 -1px oklch(0% 0 0 / calc(var(--depth) * 0.1)) inset, 0 8px 0 -4px oklch(100% 0 0 / calc(var(--depth) * 0.1)) inset, 0 1px oklch(0% 0 0 / calc(var(--depth) * 0.1));
      }
      @media (forced-colors: active) {
        &:before {
          outline-style: var(--tw-outline-style);
          outline-width: 1px;
          outline-offset: calc(1px * -1);
        }
      }
      @media print {
        &:before {
          outline: 0.25rem solid;
          outline-offset: -1rem;
        }
      }
    }
    &:disabled {
      cursor: not-allowed;
      opacity: 20%;
    }
  }
  .rating {
    position: relative;
    display: inline-flex;
    vertical-align: middle;
    & input {
      border: none;
      appearance: none;
    }
    :where(*) {
      animation: rating 0.25s ease-out;
      height: calc(0.25rem * 6);
      width: calc(0.25rem * 6);
      border-radius: 0;
      background-color: var(--color-base-content);
      opacity: 20%;
      &:is(input) {
        cursor: pointer;
      }
    }
    & .rating-hidden {
      width: calc(0.25rem * 2);
      background-color: transparent;
    }
    input[type="radio"]:checked {
      background-image: none;
    }
    * {
      &:checked, &[aria-checked="true"], &[aria-current="true"], &:has(~ *:checked, ~ *[aria-checked="true"], ~ *[aria-current="true"]) {
        opacity: 100%;
      }
      &:focus-visible {
        transition: scale 0.2s ease-out;
        scale: 1.1;
      }
    }
    & *:active:focus {
      animation: none;
      scale: 1.1;
    }
    &.rating-xs :where(*:not(.rating-hidden)) {
      width: calc(0.25rem * 4);
      height: calc(0.25rem * 4);
    }
    &.rating-sm :where(*:not(.rating-hidden)) {
      width: calc(0.25rem * 5);
      height: calc(0.25rem * 5);
    }
    &.rating-md :where(*:not(.rating-hidden)) {
      width: calc(0.25rem * 6);
      height: calc(0.25rem * 6);
    }
    &.rating-lg :where(*:not(.rating-hidden)) {
      width: calc(0.25rem * 7);
      height: calc(0.25rem * 7);
    }
    &.rating-xl :where(*:not(.rating-hidden)) {
      width: calc(0.25rem * 8);
      height: calc(0.25rem * 8);
    }
  }
  .stats {
    position: relative;
    display: inline-grid;
    grid-auto-flow: column;
    overflow-x: auto;
    border-radius: var(--radius-box);
  }
  .progress {
    position: relative;
    height: calc(0.25rem * 2);
    width: 100%;
    appearance: none;
    overflow: hidden;
    border-radius: var(--radius-box);
    background-color: color-mix(in oklab, currentColor 20%, transparent);
    color: var(--color-base-content);
    &:indeterminate {
      background-image: repeating-linear-gradient( 90deg, currentColor -1%, currentColor 10%, #0000 10%, #0000 90% );
      background-size: 200%;
      background-position-x: 15%;
      animation: progress 5s ease-in-out infinite;
      @supports (-moz-appearance: none) {
        &::-moz-progress-bar {
          background-color: transparent;
          background-image: repeating-linear-gradient( 90deg, currentColor -1%, currentColor 10%, #0000 10%, #0000 90% );
          background-size: 200%;
          background-position-x: 15%;
          animation: progress 5s ease-in-out infinite;
        }
      }
    }
    @supports (-moz-appearance: none) {
      &::-moz-progress-bar {
        border-radius: var(--radius-box);
        background-color: currentColor;
      }
    }
    @supports (-webkit-appearance: none) {
      &::-webkit-progress-bar {
        border-radius: var(--radius-box);
        background-color: transparent;
      }
      &::-webkit-progress-value {
        border-radius: var(--radius-box);
        background-color: currentColor;
      }
    }
  }
  .absolute {
    position: absolute;
  }
  .fixed {
    position: fixed;
  }
  .static {
    position: static;
  }
  .dropdown-right {
    --anchor-h: right;
    --anchor-v: span-bottom;
    .dropdown-content {
      inset-inline-start: 100%;
      top: calc(0.25rem * 0);
      bottom: auto;
      transform-origin: left;
    }
  }
  .dropdown-left {
    --anchor-h: left;
    --anchor-v: span-bottom;
    .dropdown-content {
      inset-inline-end: 100%;
      top: calc(0.25rem * 0);
      bottom: auto;
      transform-origin: right;
    }
  }
  .dropdown-end {
    --anchor-h: span-left;
    :where(.dropdown-content) {
      inset-inline-end: calc(0.25rem * 0);
      translate: 0 0;
    }
    &.dropdown-left {
      --anchor-h: left;
      --anchor-v: span-top;
      .dropdown-content {
        top: auto;
        bottom: calc(0.25rem * 0);
      }
    }
    &.dropdown-right {
      --anchor-h: right;
      --anchor-v: span-top;
      .dropdown-content {
        top: auto;
        bottom: calc(0.25rem * 0);
      }
    }
  }
  .top-0 {
    top: calc(var(--spacing) * 0);
  }
  .top-50 {
    top: calc(var(--spacing) * 50);
  }
  .left-1 {
    left: calc(var(--spacing) * 1);
  }
  .left-1\/2 {
    left: calc(1/2 * 100%);
  }
  .file-input {
    cursor: pointer;
    cursor: pointer;
    border: var(--border) solid #0000;
    display: inline-flex;
    appearance: none;
    align-items: center;
    background-color: var(--color-base-100);
    vertical-align: middle;
    webkit-user-select: none;
    user-select: none;
    width: clamp(3rem, 20rem, 100%);
    height: var(--size);
    padding-inline-end: 0.75rem;
    font-size: 0.875rem;
    line-height: 2;
    border-start-start-radius: var(--join-ss, var(--radius-field));
    border-start-end-radius: var(--join-se, var(--radius-field));
    border-end-start-radius: var(--join-es, var(--radius-field));
    border-end-end-radius: var(--join-ee, var(--radius-field));
    border-color: var(--input-color);
    box-shadow: 0 1px color-mix(in oklab, var(--input-color) calc(var(--depth) * 10%), #0000) inset, 0 -1px oklch(100% 0 0 / calc(var(--depth) * 0.1)) inset;
    --size: calc(var(--size-field, 0.25rem) * 10);
    --input-color: color-mix(in oklab, var(--color-base-content) 20%, #0000);
    &::file-selector-button {
      margin-inline-end: calc(0.25rem * 4);
      cursor: pointer;
      padding-inline: calc(0.25rem * 4);
      webkit-user-select: none;
      user-select: none;
      height: calc(100% + var(--border) * 2);
      margin-block: calc(var(--border) * -1);
      margin-inline-start: calc(var(--border) * -1);
      font-size: 0.875rem;
      color: var(--btn-fg);
      border-width: var(--border);
      border-style: solid;
      border-color: var(--btn-border);
      border-start-start-radius: calc(var(--join-ss, var(--radius-field) - var(--border)));
      border-end-start-radius: calc(var(--join-es, var(--radius-field) - var(--border)));
      font-weight: 600;
      background-color: var(--btn-bg);
      background-size: calc(var(--noise) * 100%);
      background-image: var(--btn-noise);
      text-shadow: 0 0.5px oklch(1 0 0 / calc(var(--depth) * 0.15));
      box-shadow: 0 0.5px 0 0.5px color-mix( in oklab, color-mix(in oklab, white 30%, var(--btn-bg)) calc(var(--depth) * 20%), #0000 ) inset, var(--btn-shadow);
      --size: calc(var(--size-field, 0.25rem) * 10);
      --btn-bg: var(--btn-color, var(--color-base-200));
      --btn-fg: var(--color-base-content);
      --btn-border: color-mix(in oklab, var(--btn-bg), #000 5%);
      --btn-shadow: 0 3px 2px -2px color-mix(in oklab, var(--btn-bg) 30%, #0000),
      0 4px 3px -2px color-mix(in oklab, var(--btn-bg) 30%, #0000);
      --btn-noise: var(--fx-noise);
    }
    &:focus {
      --input-color: var(--color-base-content);
      box-shadow: 0 1px color-mix(in oklab, var(--input-color) 10%, #0000);
      outline: 2px solid var(--input-color);
      outline-offset: 2px;
      isolation: isolate;
    }
    &:has(> input[disabled]), &:is(:disabled, [disabled]) {
      cursor: not-allowed;
      border-color: var(--color-base-200);
      background-color: var(--color-base-200);
      &::placeholder {
        color: color-mix(in oklab, var(--color-base-content) 20%, transparent);
      }
      box-shadow: none;
      color: color-mix(in oklch, var(--color-base-content) 20%, #0000);
      &::file-selector-button {
        cursor: not-allowed;
        border-color: var(--color-base-200);
        background-color: var(--color-base-200);
        --btn-border: #0000;
        --btn-noise: none;
        --btn-fg: color-mix(in oklch, var(--color-base-content) 20%, #0000);
      }
    }
  }
  .hero-content {
    isolation: isolate;
    display: flex;
    max-width: 80rem;
    align-items: center;
    justify-content: center;
    gap: calc(0.25rem * 4);
    padding: calc(0.25rem * 4);
  }
  .textarea {
    border: var(--border) solid #0000;
    min-height: calc(0.25rem * 20);
    flex-shrink: 1;
    appearance: none;
    border-radius: var(--radius-field);
    background-color: var(--color-base-100);
    padding-block: calc(0.25rem * 2);
    vertical-align: middle;
    width: clamp(3rem, 20rem, 100%);
    padding-inline-start: 0.75rem;
    padding-inline-end: 0.75rem;
    font-size: 0.875rem;
    border-color: var(--input-color);
    box-shadow: 0 1px color-mix(in oklab, var(--input-color) calc(var(--depth) * 10%), #0000) inset, 0 -1px oklch(100% 0 0 / calc(var(--depth) * 0.1)) inset;
    --input-color: color-mix(in oklab, var(--color-base-content) 20%, #0000);
    textarea {
      appearance: none;
      background-color: transparent;
      border: none;
      &:focus, &:focus-within {
        --tw-outline-style: none;
        outline-style: none;
        @media (forced-colors: active) {
          outline: 2px solid transparent;
          outline-offset: 2px;
        }
      }
    }
    &:focus, &:focus-within {
      --input-color: var(--color-base-content);
      box-shadow: 0 1px color-mix(in oklab, var(--input-color) calc(var(--depth) * 10%), #0000);
      outline: 2px solid var(--input-color);
      outline-offset: 2px;
      isolation: isolate;
    }
    &:has(> textarea[disabled]), &:is(:disabled, [disabled]) {
      cursor: not-allowed;
      border-color: var(--color-base-200);
      background-color: var(--color-base-200);
      color: color-mix(in oklab, var(--color-base-content) 40%, transparent);
      &::placeholder {
        color: color-mix(in oklab, var(--color-base-content) 20%, transparent);
      }
      box-shadow: none;
    }
    &:has(> textarea[disabled]) > textarea[disabled] {
      cursor: not-allowed;
    }
  }
  .btn-active {
    --btn-bg: color-mix(in oklab, var(--btn-color, var(--color-base-200)), #000 7%);
    --btn-shadow: 0 0 0 0 oklch(0% 0 0/0), 0 0 0 0 oklch(0% 0 0/0);
    isolation: isolate;
  }
  .isolate {
    isolation: isolate;
  }
  .stack {
    display: inline-grid;
    grid-template-columns: 3px 4px 1fr 4px 3px;
    grid-template-rows: 3px 4px 1fr 4px 3px;
    & > * {
      height: 100%;
      width: 100%;
      &:nth-child(n + 2) {
        width: 100%;
        opacity: 70%;
      }
      &:nth-child(2) {
        z-index: 2;
        opacity: 90%;
      }
      &:nth-child(1) {
        z-index: 3;
        width: 100%;
      }
    }
    &, &.stack-bottom {
      > * {
        grid-column: 3 / 4;
        grid-row: 3 / 6;
        &:nth-child(2) {
          grid-column: 2 / 5;
          grid-row: 2 / 5;
        }
        &:nth-child(1) {
          grid-column: 1 / 6;
          grid-row: 1 / 4;
        }
      }
    }
    &.stack-top {
      > * {
        grid-column: 3 / 4;
        grid-row: 1 / 4;
        &:nth-child(2) {
          grid-column: 2 / 5;
          grid-row: 2 / 5;
        }
        &:nth-child(1) {
          grid-column: 1 / 6;
          grid-row: 3 / 6;
        }
      }
    }
    &.stack-start {
      > * {
        grid-column: 1 / 4;
        grid-row: 3 / 4;
        &:nth-child(2) {
          grid-column: 2 / 5;
          grid-row: 2 / 5;
        }
        &:nth-child(1) {
          grid-column: 3 / 6;
          grid-row: 1 / 6;
        }
      }
    }
    &.stack-end {
      > * {
        grid-column: 3 / 6;
        grid-row: 3 / 4;
        &:nth-child(2) {
          grid-column: 2 / 5;
          grid-row: 2 / 5;
        }
        &:nth-child(1) {
          grid-column: 1 / 4;
          grid-row: 1 / 6;
        }
      }
    }
  }
  .z-40 {
    z-index: 40;
  }
  .z-\[1\] {
    z-index: 1;
  }
  .tab-content {
    order: var(--tabcontent-order);
    display: none;
    border-color: transparent;
    --tabcontent-radius-ss: 0;
    --tabcontent-radius-se: 0;
    --tabcontent-radius-es: 0;
    --tabcontent-radius-ee: 0;
    --tabcontent-order: 1;
    width: 100%;
    margin: var(--tabcontent-margin);
    border-width: var(--border);
    border-start-start-radius: var(--tabcontent-radius-ss);
    border-start-end-radius: var(--tabcontent-radius-se);
    border-end-start-radius: var(--tabcontent-radius-es);
    border-end-end-radius: var(--tabcontent-radius-ee);
  }
  .col-2 {
    grid-column: 2;
  }
  .col-span-1 {
    grid-column: span 1 / span 1;
  }
  .hero {
    display: grid;
    width: 100%;
    place-items: center;
    background-size: cover;
    background-position: center;
    & > * {
      grid-column-start: 1;
      grid-row-start: 1;
    }
  }
  .modal-box {
    grid-column-start: 1;
    grid-row-start: 1;
    max-height: 100vh;
    width: calc(11/12 * 100%);
    max-width: 32rem;
    background-color: var(--color-base-100);
    padding: calc(0.25rem * 6);
    transition: translate 0.3s ease-out, scale 0.3s ease-out, opacity 0.2s ease-out 0.05s, box-shadow 0.3s ease-out;
    border-top-left-radius: var(--modal-tl, var(--radius-box));
    border-top-right-radius: var(--modal-tr, var(--radius-box));
    border-bottom-left-radius: var(--modal-bl, var(--radius-box));
    border-bottom-right-radius: var(--modal-br, var(--radius-box));
    scale: 95%;
    opacity: 0;
    box-shadow: oklch(0% 0 0/ 0.25) 0px 25px 50px -12px;
    overflow-y: auto;
    overscroll-behavior: contain;
  }
  .drawer-content {
    grid-column-start: 2;
    grid-row-start: 1;
    min-width: calc(0.25rem * 0);
  }
  .stat-value {
    grid-column-start: 1;
    white-space: nowrap;
    font-size: 2rem;
    font-weight: 800;
  }
  .stat-desc {
    grid-column-start: 1;
    white-space: nowrap;
    color: color-mix(in oklab, var(--color-base-content) 60%, transparent);
    font-size: 0.75rem;
  }
  .stat-title {
    grid-column-start: 1;
    white-space: nowrap;
    color: color-mix(in oklab, var(--color-base-content) 60%, transparent);
    font-size: 0.75rem;
  }
  .container {
    width: 100%;
    @media (width >= 40rem) {
      max-width: 40rem;
    }
    @media (width >= 48rem) {
      max-width: 48rem;
    }
    @media (width >= 64rem) {
      max-width: 64rem;
    }
    @media (width >= 80rem) {
      max-width: 80rem;
    }
    @media (width >= 96rem) {
      max-width: 96rem;
    }
  }
  .divider {
    display: flex;
    height: calc(0.25rem * 4);
    flex-direction: row;
    align-items: center;
    align-self: stretch;
    white-space: nowrap;
    margin: var(--divider-m, 1rem 0);
    &:before, &:after {
      content: "";
      height: calc(0.25rem * 0.5);
      width: 100%;
      flex-grow: 1;
      background-color: color-mix(in oklab, var(--color-base-content) 10%, transparent);
    }
    @media print {
      &:before, &:after {
        border: 0.5px solid;
      }
    }
    &:not(:empty) {
      gap: calc(0.25rem * 4);
    }
  }
  .m-0 {
    margin: calc(var(--spacing) * 0);
  }
  .m-3 {
    margin: calc(var(--spacing) * 3);
  }
  .m-4 {
    margin: calc(var(--spacing) * 4);
  }
  .m-8 {
    margin: calc(var(--spacing) * 8);
  }
  .filter {
    display: flex;
    flex-wrap: wrap;
    input[type="radio"] {
      width: auto;
    }
    input {
      overflow: hidden;
      opacity: 100%;
      scale: 1;
      transition: margin 0.1s, opacity 0.3s, padding 0.3s, border-width 0.1s;
      &:not(:last-child) {
        margin-inline-end: calc(0.25rem * 1);
      }
      &.filter-reset {
        aspect-ratio: 1 / 1;
        &::after {
          content: "×";
        }
      }
    }
    &:not(:has(input:checked:not(.filter-reset))) {
      .filter-reset, input[type="reset"] {
        scale: 0;
        border-width: 0;
        margin-inline: calc(0.25rem * 0);
        width: calc(0.25rem * 0);
        padding-inline: calc(0.25rem * 0);
        opacity: 0%;
      }
    }
    &:has(input:checked:not(.filter-reset)) {
      input:not(:checked, .filter-reset, input[type="reset"]) {
        scale: 0;
        border-width: 0;
        margin-inline: calc(0.25rem * 0);
        width: calc(0.25rem * 0);
        padding-inline: calc(0.25rem * 0);
        opacity: 0%;
      }
    }
  }
  .mx-2 {
    margin-inline: calc(var(--spacing) * 2);
  }
  .mx-4 {
    margin-inline: calc(var(--spacing) * 4);
  }
  .mx-5 {
    margin-inline: calc(var(--spacing) * 5);
  }
  .mx-8 {
    margin-inline: calc(var(--spacing) * 8);
  }
  .mx-auto {
    margin-inline: auto;
  }
  .my-2 {
    margin-block: calc(var(--spacing) * 2);
  }
  .my-3 {
    margin-block: calc(var(--spacing) * 3);
  }
  .my-4 {
    margin-block: calc(var(--spacing) * 4);
  }
  .my-6 {
    margin-block: calc(var(--spacing) * 6);
  }
  .my-8 {
    margin-block: calc(var(--spacing) * 8);
  }
  .my-12 {
    margin-block: calc(var(--spacing) * 12);
  }
  .my-auto {
    margin-block: auto;
  }
  .label {
    display: inline-flex;
    align-items: center;
    gap: calc(0.25rem * 1.5);
    white-space: nowrap;
    color: color-mix(in oklab, currentColor 60%, transparent);
    &:has(input) {
      cursor: pointer;
    }
    &:is(.input > *, .select > *) {
      display: flex;
      height: calc(100% - 0.5rem);
      align-items: center;
      padding-inline: calc(0.25rem * 3);
      white-space: nowrap;
      font-size: inherit;
      &:first-child {
        margin-inline-start: calc(0.25rem * -3);
        margin-inline-end: calc(0.25rem * 3);
        border-inline-end: var(--border) solid color-mix(in oklab, currentColor 10%, #0000);
      }
      &:last-child {
        margin-inline-start: calc(0.25rem * 3);
        margin-inline-end: calc(0.25rem * -3);
        border-inline-start: var(--border) solid color-mix(in oklab, currentColor 10%, #0000);
      }
    }
  }
  .join-item {
    &:where(*:not(:first-child)) {
      margin-inline-start: calc(var(--border, 1px) * -1);
      margin-block-start: 0;
    }
  }
  .modal-action {
    margin-top: calc(0.25rem * 6);
    display: flex;
    justify-content: flex-end;
    gap: calc(0.25rem * 2);
  }
  .-mt-4 {
    margin-top: calc(var(--spacing) * -4);
  }
  .mt-1 {
    margin-top: calc(var(--spacing) * 1);
  }
  .mt-2 {
    margin-top: calc(var(--spacing) * 2);
  }
  .mt-3 {
    margin-top: calc(var(--spacing) * 3);
  }
  .mt-4 {
    margin-top: calc(var(--spacing) * 4);
  }
  .mt-5 {
    margin-top: calc(var(--spacing) * 5);
  }
  .mt-6 {
    margin-top: calc(var(--spacing) * 6);
  }
  .mt-8 {
    margin-top: calc(var(--spacing) * 8);
  }
  .mt-10 {
    margin-top: calc(var(--spacing) * 10);
  }
  .mt-12 {
    margin-top: calc(var(--spacing) * 12);
  }
  .mt-20 {
    margin-top: calc(var(--spacing) * 20);
  }
  .mb-1 {
    margin-bottom: calc(var(--spacing) * 1);
  }
  .mb-2 {
    margin-bottom: calc(var(--spacing) * 2);
  }
  .mb-4 {
    margin-bottom: calc(var(--spacing) * 4);
  }
  .mb-6 {
    margin-bottom: calc(var(--spacing) * 6);
  }
  .mb-8 {
    margin-bottom: calc(var(--spacing) * 8);
  }
  .mb-10 {
    margin-bottom: calc(var(--spacing) * 10);
  }
  .mb-12 {
    margin-bottom: calc(var(--spacing) * 12);
  }
  .ml-3 {
    margin-left: calc(var(--spacing) * 3);
  }
  .ml-5 {
    margin-left: calc(var(--spacing) * 5);
  }
  .ml-auto {
    margin-left: auto;
  }
  .status {
    display: inline-block;
    aspect-ratio: 1 / 1;
    width: calc(0.25rem * 2);
    height: calc(0.25rem * 2);
    border-radius: var(--radius-selector);
    background-color: color-mix(in oklab, var(--color-base-content) 20%, transparent);
    background-position: center;
    background-repeat: no-repeat;
    vertical-align: middle;
    color: color-mix(in oklab, var(--color-black) 30%, transparent);
    background-image: radial-gradient( circle at 35% 30%, oklch(1 0 0 / calc(var(--depth) * 0.5)), #0000 );
    box-shadow: 0 2px 3px -1px color-mix(in oklab, currentColor calc(var(--depth) * 100%), #0000);
  }
  .badge {
    display: inline-flex;
    align-items: center;
    justify-content: center;
    gap: calc(0.25rem * 2);
    border-radius: var(--radius-selector);
    vertical-align: middle;
    color: var(--badge-fg);
    border: var(--border) solid var(--badge-color, var(--color-base-200));
    font-size: 0.875rem;
    width: fit-content;
    padding-inline: calc(0.25rem * 3 - var(--border));
    background-size: auto, calc(var(--noise) * 100%);
    background-image: none, var(--fx-noise);
    background-color: var(--badge-bg);
    --badge-bg: var(--badge-color, var(--color-base-100));
    --badge-fg: var(--color-base-content);
    --size: calc(var(--size-selector, 0.25rem) * 6);
    height: var(--size);
    &.badge-outline {
      --badge-fg: var(--badge-color);
      --badge-bg: #0000;
      background-image: none;
    }
    &.badge-dash {
      --badge-fg: var(--badge-color);
      --badge-bg: #0000;
      border-style: dashed;
      background-image: none;
    }
    &.badge-soft {
      color: var(--badge-color, var(--color-base-content));
      background-color: color-mix( in oklab, var(--badge-color, var(--color-base-content)) 8%, var(--color-base-100) );
      border-color: color-mix( in oklab, var(--badge-color, var(--color-base-content)) 10%, var(--color-base-100) );
      background-image: none;
    }
  }
  .navbar {
    display: flex;
    width: 100%;
    align-items: center;
    padding: 0.5rem;
    min-height: 4rem;
  }
  .footer {
    display: grid;
    width: 100%;
    grid-auto-flow: row;
    place-items: start;
    column-gap: calc(0.25rem * 4);
    row-gap: calc(0.25rem * 10);
    font-size: 0.875rem;
    line-height: 1.25rem;
    & > * {
      display: grid;
      place-items: start;
      gap: calc(0.25rem * 2);
    }
    &.footer-center {
      grid-auto-flow: column dense;
      place-items: center;
      text-align: center;
      & > * {
        place-items: center;
      }
    }
  }
  .stat {
    display: inline-grid;
    width: 100%;
    column-gap: calc(0.25rem * 4);
    padding-inline: calc(0.25rem * 6);
    padding-block: calc(0.25rem * 4);
    grid-template-columns: repeat(1, 1fr);
    &:not(:last-child) {
      border-inline-end: var(--border) dashed color-mix(in oklab, currentColor 10%, #0000);
      border-block-end: none;
    }
  }
  .navbar-end {
    display: inline-flex;
    align-items: center;
    width: 50%;
    justify-content: flex-end;
  }
  .navbar-start {
    display: inline-flex;
    align-items: center;
    width: 50%;
    justify-content: flex-start;
  }
  .card-body {
    display: flex;
    flex: auto;
    flex-direction: column;
    gap: calc(0.25rem * 2);
    padding: var(--card-p, 1.5rem);
    font-size: var(--card-fs, 0.875rem);
    :where(p) {
      flex-grow: 1;
    }
  }
  .navbar-center {
    display: inline-flex;
    align-items: center;
    flex-shrink: 0;
  }
  .alert {
    display: grid;
    align-items: center;
    gap: calc(0.25rem * 4);
    border-radius: var(--radius-box);
    padding-inline: calc(0.25rem * 4);
    padding-block: calc(0.25rem * 3);
    color: var(--color-base-content);
    background-color: var(--alert-color, var(--color-base-200));
    justify-content: start;
    justify-items: start;
    grid-auto-flow: column;
    grid-template-columns: auto minmax(auto, 1fr);
    text-align: start;
    border: var(--border) solid var(--color-base-200);
    font-size: 0.875rem;
    line-height: 1.25rem;
    background-size: auto, calc(var(--noise) * 100%);
    background-image: none, var(--fx-noise);
    box-shadow: 0 3px 0 -2px oklch(100% 0 0 / calc(var(--depth) * 0.08)) inset, 0 1px color-mix( in oklab, color-mix(in oklab, #000 20%, var(--alert-color, var(--color-base-200))) calc(var(--depth) * 20%), #0000 ), 0 4px 3px -2px oklch(0% 0 0 / calc(var(--depth) * 0.08));
    &.alert-outline {
      background-color: transparent;
      color: var(--alert-color);
      box-shadow: none;
      background-image: none;
    }
    &.alert-dash {
      background-color: transparent;
      color: var(--alert-color);
      border-style: dashed;
      box-shadow: none;
      background-image: none;
    }
    &.alert-soft {
      color: var(--alert-color, var(--color-base-content));
      background: color-mix( in oklab, var(--alert-color, var(--color-base-content)) 8%, var(--color-base-100) );
      border-color: color-mix( in oklab, var(--alert-color, var(--color-base-content)) 10%, var(--color-base-100) );
      box-shadow: none;
      background-image: none;
    }
  }
  .card-actions {
    display: flex;
    flex-wrap: wrap;
    align-items: flex-start;
    gap: calc(0.25rem * 2);
  }
  .card-title {
    display: flex;
    align-items: center;
    gap: calc(0.25rem * 2);
    font-size: var(--cardtitle-fs, 1.125rem);
    font-weight: 600;
  }
  .join {
    display: inline-flex;
    align-items: stretch;
    --join-ss: 0;
    --join-se: 0;
    --join-es: 0;
    --join-ee: 0;
    :where(.join-item) {
      border-start-start-radius: var(--join-ss, 0);
      border-start-end-radius: var(--join-se, 0);
      border-end-start-radius: var(--join-es, 0);
      border-end-end-radius: var(--join-ee, 0);
      * {
        --join-ss: var(--radius-field);
        --join-se: var(--radius-field);
        --join-es: var(--radius-field);
        --join-ee: var(--radius-field);
      }
    }
    > .join-item:where(:first-child) {
      --join-ss: var(--radius-field);
      --join-se: 0;
      --join-es: var(--radius-field);
      --join-ee: 0;
    }
    :first-child:not(:last-child) {
      :where(.join-item) {
        --join-ss: var(--radius-field);
        --join-se: 0;
        --join-es: var(--radius-field);
        --join-ee: 0;
      }
    }
    > .join-item:where(:last-child) {
      --join-ss: 0;
      --join-se: var(--radius-field);
      --join-es: 0;
      --join-ee: var(--radius-field);
    }
    :last-child:not(:first-child) {
      :where(.join-item) {
        --join-ss: 0;
        --join-se: var(--radius-field);
        --join-es: 0;
        --join-ee: var(--radius-field);
      }
    }
    > .join-item:where(:only-child) {
      --join-ss: var(--radius-field);
      --join-se: var(--radius-field);
      --join-es: var(--radius-field);
      --join-ee: var(--radius-field);
    }
    :only-child {
      :where(.join-item) {
        --join-ss: var(--radius-field);
        --join-se: var(--radius-field);
        --join-es: var(--radius-field);
        --join-ee: var(--radius-field);
      }
    }
  }
  .chat {
    display: grid;
    column-gap: calc(0.25rem * 3);
    padding-block: calc(0.25rem * 1);
  }
  .line-clamp-3 {
    overflow: hidden;
    display: -webkit-box;
    -webkit-box-orient: vertical;
    -webkit-line-clamp: 3;
  }
  .prose {
    :root & {
      --tw-prose-body: color-mix(in oklab, var(--color-base-content) 80%, #0000);
      --tw-prose-headings: var(--color-base-content);
      --tw-prose-lead: var(--color-base-content);
      --tw-prose-links: var(--color-base-content);
      --tw-prose-bold: var(--color-base-content);
      --tw-prose-counters: var(--color-base-content);
      --tw-prose-bullets: color-mix(in oklab, var(--color-base-content) 50%, #0000);
      --tw-prose-hr: color-mix(in oklab, var(--color-base-content) 20%, #0000);
      --tw-prose-quotes: var(--color-base-content);
      --tw-prose-quote-borders: color-mix(in oklab, var(--color-base-content) 20%, #0000);
      --tw-prose-captions: color-mix(in oklab, var(--color-base-content) 50%, #0000);
      --tw-prose-code: var(--color-base-content);
      --tw-prose-pre-code: var(--color-neutral-content);
      --tw-prose-pre-bg: var(--color-neutral);
      --tw-prose-th-borders: color-mix(in oklab, var(--color-base-content) 50%, #0000);
      --tw-prose-td-borders: color-mix(in oklab, var(--color-base-content) 20%, #0000);
      --tw-prose-kbd: color-mix(in oklab, var(--color-base-content) 80%, #0000);
      :where(code):not(pre > code) {
        background-color: var(--color-base-200);
        border-radius: var(--radius-selector);
        border: var(--border) solid var(--color-base-300);
        padding-inline: 0.5em;
        font-weight: inherit;
        &:before,
    &:after {
          display: none;
        }
      }
    }
  }
  .mask {
    display: inline-block;
    vertical-align: middle;
    mask-size: contain;
    mask-repeat: no-repeat;
    mask-position: center;
  }
  .block {
    display: block;
  }
  .contents {
    display: contents;
  }
  .flex {
    display: flex;
  }
  .grid {
    display: grid;
  }
  .hidden {
    display: none;
  }
  .inline {
    display: inline;
  }
  .inline-block {
    display: inline-block;
  }
  .table {
    display: table;
  }
  .card-side {
    align-items: stretch;
    flex-direction: row;
    :where(figure:first-child) {
      overflow: hidden;
      border-start-start-radius: inherit;
      border-start-end-radius: unset;
      border-end-start-radius: inherit;
      border-end-end-radius: unset;
    }
    :where(figure:last-child) {
      overflow: hidden;
      border-start-start-radius: unset;
      border-start-end-radius: inherit;
      border-end-start-radius: unset;
      border-end-end-radius: inherit;
    }
    figure > * {
      max-width: unset;
    }
    :where(figure > *) {
      width: 100%;
      height: 100%;
      object-fit: cover;
    }
  }
  .btn-circle {
    border-radius: calc(infinity * 1px);
    padding-inline: calc(0.25rem * 0);
    width: var(--size);
    height: var(--size);
  }
  .h-5 {
    height: calc(var(--spacing) * 5);
  }
  .h-6 {
    height: calc(var(--spacing) * 6);
  }
  .h-8 {
    height: calc(var(--spacing) * 8);
  }
  .h-9 {
    height: calc(var(--spacing) * 9);
  }
  .h-12 {
    height: calc(var(--spacing) * 12);
  }
  .h-24 {
    height: calc(var(--spacing) * 24);
  }
  .h-32 {
    height: calc(var(--spacing) * 32);
  }
  .h-48 {
    height: calc(var(--spacing) * 48);
  }
  .h-50 {
    height: calc(var(--spacing) * 50);
  }
  .h-60 {
    height: calc(var(--spacing) * 60);
  }
  .h-64 {
    height: calc(var(--spacing) * 64);
  }
  .h-75 {
    height: calc(var(--spacing) * 75);
  }
  .h-80 {
    height: calc(var(--spacing) * 80);
  }
  .h-100 {
    height: calc(var(--spacing) * 100);
  }
  .h-\[460px\] {
    height: 460px;
  }
  .h-full {
    height: 100%;
  }
  .min-h-\[40vh\] {
    min-height: 40vh;
  }
  .min-h-\[50vh\] {
    min-height: 50vh;
  }
  .min-h-\[70vh\] {
    min-height: 70vh;
  }
  .min-h-screen {
    min-height: 100vh;
  }
  .btn-block {
    width: 100%;
  }
  .w-5 {
    width: calc(var(--spacing) * 5);
  }
  .w-6 {
    width: calc(var(--spacing) * 6);
  }
  .w-8 {
    width: calc(var(--spacing) * 8);
  }
  .w-9 {
    width: calc(var(--spacing) * 9);
  }
  .w-10 {
    width: calc(var(--spacing) * 10);
  }
  .w-12 {
    width: calc(var(--spacing) * 12);
  }
  .w-20 {
    width: calc(var(--spacing) * 20);
  }
  .w-24 {
    width: calc(var(--spacing) * 24);
  }
  .w-30 {
    width: calc(var(--spacing) * 30);
  }
  .w-32 {
    width: calc(var(--spacing) * 32);
  }
  .w-50 {
    width: calc(var(--spacing) * 50);
  }
  .w-52 {
    width: calc(var(--spacing) * 52);
  }
  .w-72 {
    width: calc(var(--spacing) * 72);
  }
  .w-80 {
    width: calc(var(--spacing) * 80);
  }
  .w-90 {
    width: calc(var(--spacing) * 90);
  }
  .w-96 {
    width: calc(var(--spacing) * 96);
  }
  .w-100 {
    width: calc(var(--spacing) * 100);
  }
  .w-120 {
    width: calc(var(--spacing) * 120);
  }
  .w-1100 {
    width: calc(var(--spacing) * 1100);
  }
  .w-auto {
    width: auto;
  }
  .w-full {
    width: 100%;
  }
  .w-max {
    width: max-content;
  }
  .max-w-0 {
    max-width: calc(var(--spacing) * 0);
  }
  .max-w-1 {
    max-width: calc(var(--spacing) * 1);
  }
  .max-w-2 {
    max-width: calc(var(--spacing) * 2);
  }
  .max-w-2xl {
    max-width: var(--container-2xl);
  }
  .max-w-4xl {
    max-width: var(--container-4xl);
  }
  .max-w-6xl {
    max-width: var(--container-6xl);
  }
  .max-w-389 {
    max-width: calc(var(--spacing) * 389);
  }
  .max-w-full {
    max-width: 100%;
  }
  .max-w-lg {
    max-width: var(--container-lg);
  }
  .max-w-md {
    max-width: var(--container-md);
  }
  .max-w-sm {
    max-width: var(--container-sm);
  }
  .max-w-xl {
    max-width: var(--container-xl);
  }
  .max-w-xs {
    max-width: var(--container-xs);
  }
  .min-w-max {
    min-width: max-content;
  }
  .flex-1 {
    flex: 1;
  }
  .flex-shrink {
    flex-shrink: 1;
  }
  .shrink-0 {
    flex-shrink: 0;
  }
  .flex-grow {
    flex-grow: 1;
  }
  .border-collapse {
    border-collapse: collapse;
  }
  .-translate-x-1 {
    --tw-translate-x: calc(var(--spacing) * -1);
    translate: var(--tw-translate-x) var(--tw-translate-y);
  }
  .-translate-x-1\/2 {
    --tw-translate-x: calc(calc(1/2 * 100%) * -1);
    translate: var(--tw-translate-x) var(--tw-translate-y);
  }
  .scale-5 {
    --tw-scale-x: 5%;
    --tw-scale-y: 5%;
    --tw-scale-z: 5%;
    scale: var(--tw-scale-x) var(--tw-scale-y);
  }
  .scale-40 {
    --tw-scale-x: 40%;
    --tw-scale-y: 40%;
    --tw-scale-z: 40%;
    scale: var(--tw-scale-x) var(--tw-scale-y);
  }
  .scale-50 {
    --tw-scale-x: 50%;
    --tw-scale-y: 50%;
    --tw-scale-z: 50%;
    scale: var(--tw-scale-x) var(--tw-scale-y);
  }
  .scale-53 {
    --tw-scale-x: 53%;
    --tw-scale-y: 53%;
    --tw-scale-z: 53%;
    scale: var(--tw-scale-x) var(--tw-scale-y);
  }
  .scale-55 {
    --tw-scale-x: 55%;
    --tw-scale-y: 55%;
    --tw-scale-z: 55%;
    scale: var(--tw-scale-x) var(--tw-scale-y);
  }
  .scale-58 {
    --tw-scale-x: 58%;
    --tw-scale-y: 58%;
    --tw-scale-z: 58%;
    scale: var(--tw-scale-x) var(--tw-scale-y);
  }
  .scale-60 {
    --tw-scale-x: 60%;
    --tw-scale-y: 60%;
    --tw-scale-z: 60%;
    scale: var(--tw-scale-x) var(--tw-scale-y);
  }
  .scale-70 {
    --tw-scale-x: 70%;
    --tw-scale-y: 70%;
    --tw-scale-z: 70%;
    scale: var(--tw-scale-x) var(--tw-scale-y);
  }
  .scale-80 {
    --tw-scale-x: 80%;
    --tw-scale-y: 80%;
    --tw-scale-z: 80%;
    scale: var(--tw-scale-x) var(--tw-scale-y);
  }
  .scale-x-25 {
    --tw-scale-x: 25%;
    scale: var(--tw-scale-x) var(--tw-scale-y);
  }
  .scale-x-50 {
    --tw-scale-x: 50%;
    scale: var(--tw-scale-x) var(--tw-scale-y);
  }
  .scale-x-75 {
    --tw-scale-x: 75%;
    scale: var(--tw-scale-x) var(--tw-scale-y);
  }
  .scale-y-25 {
    --tw-scale-y: 25%;
    scale: var(--tw-scale-x) var(--tw-scale-y);
  }
  .scale-y-75 {
    --tw-scale-y: 75%;
    scale: var(--tw-scale-x) var(--tw-scale-y);
  }
  .swap-rotate {
    .swap-on, input:indeterminate ~ .swap-on {
      rotate: 45deg;
    }
    input:is(:checked, :indeterminate) ~ .swap-on, &.swap-active .swap-on {
      rotate: 0deg;
    }
    input:is(:checked, :indeterminate) ~ .swap-off, &.swap-active .swap-off {
      rotate: calc(45deg * -1);
    }
  }
  .transform {
    transform: var(--tw-rotate-x) var(--tw-rotate-y) var(--tw-rotate-z) var(--tw-skew-x) var(--tw-skew-y);
  }
  .skeleton {
    border-radius: var(--radius-box);
    background-color: var(--color-base-300);
    @media (prefers-reduced-motion: reduce) {
      transition-duration: 15s;
    }
    will-change: background-position;
    animation: skeleton 1.8s ease-in-out infinite;
    background-image: linear-gradient( 105deg, #0000 0% 40%, var(--color-base-100) 50%, #0000 60% 100% );
    background-size: 200% auto;
    background-repeat: no-repeat;
    background-position-x: -50%;
  }
  .link {
    cursor: pointer;
    text-decoration-line: underline;
    &:focus {
      --tw-outline-style: none;
      outline-style: none;
      @media (forced-colors: active) {
        outline: 2px solid transparent;
        outline-offset: 2px;
      }
    }
    &:focus-visible {
      outline: 2px solid currentColor;
      outline-offset: 2px;
    }
  }
  .cursor-pointer {
    cursor: pointer;
  }
  .resize {
    resize: both;
  }
  .list-none {
    list-style-type: none;
  }
  .stats-vertical {
    grid-auto-flow: row;
    overflow-y: auto;
    .stat:not(:last-child) {
      border-inline-end: none;
      border-block-end: var(--border) dashed color-mix(in oklab, currentColor 10%, #0000);
    }
  }
  .grid-cols-1 {
    grid-template-columns: repeat(1, minmax(0, 1fr));
  }
  .grid-cols-2 {
    grid-template-columns: repeat(2, minmax(0, 1fr));
  }
  .grid-cols-12 {
    grid-template-columns: repeat(12, minmax(0, 1fr));
  }
  .flex-col {
    flex-direction: column;
  }
  .flex-wrap {
    flex-wrap: wrap;
  }
  .place-items-center {
    place-items: center;
  }
  .items-center {
    align-items: center;
  }
  .justify-around {
    justify-content: space-around;
  }
  .justify-between {
    justify-content: space-between;
  }
  .justify-center {
    justify-content: center;
  }
  .justify-end {
    justify-content: flex-end;
  }
  .justify-evenly {
    justify-content: space-evenly;
  }
  .gap-1 {
    gap: calc(var(--spacing) * 1);
  }
  .gap-2 {
    gap: calc(var(--spacing) * 2);
  }
  .gap-3 {
    gap: calc(var(--spacing) * 3);
  }
  .gap-4 {
    gap: calc(var(--spacing) * 4);
  }
  .gap-6 {
    gap: calc(var(--spacing) * 6);
  }
  .gap-8 {
    gap: calc(var(--spacing) * 8);
  }
  .gap-10 {
    gap: calc(var(--spacing) * 10);
  }
  .gap-12 {
    gap: calc(var(--spacing) * 12);
  }
  .gap-20 {
    gap: calc(var(--spacing) * 20);
  }
  .gap-30 {
    gap: calc(var(--spacing) * 30);
  }
  .gap-40 {
    gap: calc(var(--spacing) * 40);
  }
  .gap-45 {
    gap: calc(var(--spacing) * 45);
  }
  .gap-50 {
    gap: calc(var(--spacing) * 50);
  }
  .space-y-2 {
    :where(& > :not(:last-child)) {
      --tw-space-y-reverse: 0;
      margin-block-start: calc(calc(var(--spacing) * 2) * var(--tw-space-y-reverse));
      margin-block-end: calc(calc(var(--spacing) * 2) * calc(1 - var(--tw-space-y-reverse)));
    }
  }
  .space-y-4 {
    :where(& > :not(:last-child)) {
      --tw-space-y-reverse: 0;
      margin-block-start: calc(calc(var(--spacing) * 4) * var(--tw-space-y-reverse));
      margin-block-end: calc(calc(var(--spacing) * 4) * calc(1 - var(--tw-space-y-reverse)));
    }
  }
  .space-y-6 {
    :where(& > :not(:last-child)) {
      --tw-space-y-reverse: 0;
      margin-block-start: calc(calc(var(--spacing) * 6) * var(--tw-space-y-reverse));
      margin-block-end: calc(calc(var(--spacing) * 6) * calc(1 - var(--tw-space-y-reverse)));
    }
  }
  .space-x-5 {
    :where(& > :not(:last-child)) {
      --tw-space-x-reverse: 0;
      margin-inline-start: calc(calc(var(--spacing) * 5) * var(--tw-space-x-reverse));
      margin-inline-end: calc(calc(var(--spacing) * 5) * calc(1 - var(--tw-space-x-reverse)));
    }
  }
  .space-x-10 {
    :where(& > :not(:last-child)) {
      --tw-space-x-reverse: 0;
      margin-inline-start: calc(calc(var(--spacing) * 10) * var(--tw-space-x-reverse));
      margin-inline-end: calc(calc(var(--spacing) * 10) * calc(1 - var(--tw-space-x-reverse)));
    }
  }
  .self-center {
    align-self: center;
  }
  .truncate {
    overflow: hidden;
    text-overflow: ellipsis;
    white-space: nowrap;
  }
  .overflow-hidden {
    overflow: hidden;
  }
  .overflow-x-auto {
    overflow-x: auto;
  }
  .overflow-y-auto {
    overflow-y: auto;
  }
  .overflow-y-scroll {
    overflow-y: scroll;
  }
  .menu-sm {
    :where(li:not(.menu-title) > *:not(ul, details, .menu-title)), :where(li:not(.menu-title) > details > summary:not(.menu-title)) {
      border-radius: var(--radius-field);
      padding-inline: calc(0.25rem * 2.5);
      padding-block: calc(0.25rem * 1);
      font-size: 0.75rem;
    }
    .menu-title {
      padding-inline: calc(0.25rem * 3);
      padding-block: calc(0.25rem * 2);
    }
  }
  .rounded {
    border-radius: 0.25rem;
  }
  .rounded-box {
    border-radius: var(--radius-box);
  }
  .rounded-box {
    border-radius: var(--radius-box);
  }
  .rounded-full {
    border-radius: calc(infinity * 1px);
  }
  .rounded-lg {
    border-radius: var(--radius-lg);
  }
  .border {
    border-style: var(--tw-border-style);
    border-width: 1px;
  }
  .border-2 {
    border-style: var(--tw-border-style);
    border-width: 2px;
  }
  .border-r-4 {
    border-right-style: var(--tw-border-style);
    border-right-width: 4px;
  }
  .alert-error {
    border-color: var(--color-error);
    color: var(--color-error-content);
    --alert-color: var(--color-error);
  }
  .alert-info {
    border-color: var(--color-info);
    color: var(--color-info-content);
    --alert-color: var(--color-info);
  }
  .alert-success {
    border-color: var(--color-success);
    color: var(--color-success-content);
    --alert-color: var(--color-success);
  }
  .alert-warning {
    border-color: var(--color-warning);
    color: var(--color-warning-content);
    --alert-color: var(--color-warning);
  }
  .border-primary {
    border-color: var(--color-primary);
  }
  .border-secondary {
    border-color: var(--color-secondary);
  }
  .border-white {
    border-color: var(--color-white);
  }
  .border-r-white {
    border-right-color: var(--color-white);
  }
  .bg-base-100 {
    background-color: var(--color-base-100);
  }
  .bg-base-200 {
    background-color: var(--color-base-200);
  }
  .bg-base-300 {
    background-color: var(--color-base-300);
  }
  .bg-gray-100 {
    background-color: var(--color-gray-100);
  }
  .bg-primary {
    background-color: var(--color-primary);
  }
  .bg-red-500 {
    background-color: var(--color-red-500);
  }
  .bg-gradient-to-tr {
    --tw-gradient-position: to top right in oklab;
    background-image: linear-gradient(var(--tw-gradient-stops));
  }
  .from-green-500 {
    --tw-gradient-from: var(--color-green-500);
    --tw-gradient-stops: var(--tw-gradient-via-stops, var(--tw-gradient-position), var(--tw-gradient-from) var(--tw-gradient-from-position), var(--tw-gradient-to) var(--tw-gradient-to-position));
  }
  .to-blue-400 {
    --tw-gradient-to: var(--color-blue-400);
    --tw-gradient-stops: var(--tw-gradient-via-stops, var(--tw-gradient-position), var(--tw-gradient-from) var(--tw-gradient-from-position), var(--tw-gradient-to) var(--tw-gradient-to-position));
  }
  .fill-current {
    fill: currentColor;
  }
  .fill-primary {
    fill: var(--color-primary);
  }
  .stroke-current {
    stroke: currentColor;
  }
  .object-cover {
    object-fit: cover;
  }
  .p-0 {
    padding: calc(var(--spacing) * 0);
  }
  .p-2 {
    padding: calc(var(--spacing) * 2);
  }
  .p-4 {
    padding: calc(var(--spacing) * 4);
  }
  .p-8 {
    padding: calc(var(--spacing) * 8);
  }
  .p-10 {
    padding: calc(var(--spacing) * 10);
  }
  .menu-title {
    padding-inline: calc(0.25rem * 3);
    padding-block: calc(0.25rem * 2);
    color: color-mix(in oklab, var(--color-base-content) 40%, transparent);
    font-size: 0.875rem;
    font-weight: 600;
  }
  .badge-lg {
    --size: calc(var(--size-selector, 0.25rem) * 7);
    font-size: 1rem;
    padding-inline: calc(0.25rem * 3.5 - var(--border));
  }
  .px-0 {
    padding-inline: calc(var(--spacing) * 0);
  }
  .px-1 {
    padding-inline: calc(var(--spacing) * 1);
  }
  .px-2 {
    padding-inline: calc(var(--spacing) * 2);
  }
  .px-4 {
    padding-inline: calc(var(--spacing) * 4);
  }
  .px-6 {
    padding-inline: calc(var(--spacing) * 6);
  }
  .px-8 {
    padding-inline: calc(var(--spacing) * 8);
  }
  .py-2 {
    padding-block: calc(var(--spacing) * 2);
  }
  .py-3 {
    padding-block: calc(var(--spacing) * 3);
  }
  .py-4 {
    padding-block: calc(var(--spacing) * 4);
  }
  .py-5 {
    padding-block: calc(var(--spacing) * 5);
  }
  .py-6 {
    padding-block: calc(var(--spacing) * 6);
  }
  .py-8 {
    padding-block: calc(var(--spacing) * 8);
  }
  .pr-0 {
    padding-right: calc(var(--spacing) * 0);
  }
  .pr-2 {
    padding-right: calc(var(--spacing) * 2);
  }
  .pr-3 {
    padding-right: calc(var(--spacing) * 3);
  }
  .pr-5 {
    padding-right: calc(var(--spacing) * 5);
  }
  .pr-6 {
    padding-right: calc(var(--spacing) * 6);
  }
  .pr-8 {
    padding-right: calc(var(--spacing) * 8);
  }
  .text-center {
    text-align: center;
  }
  .text-left {
    text-align: left;
  }
  .text-2xl {
    font-size: var(--text-2xl);
    line-height: var(--tw-leading, var(--text-2xl--line-height));
  }
  .text-3xl {
    font-size: var(--text-3xl);
    line-height: var(--tw-leading, var(--text-3xl--line-height));
  }
  .text-4xl {
    font-size: var(--text-4xl);
    line-height: var(--tw-leading, var(--text-4xl--line-height));
  }
  .text-5xl {
    font-size: var(--text-5xl);
    line-height: var(--tw-leading, var(--text-5xl--line-height));
  }
  .text-lg {
    font-size: var(--text-lg);
    line-height: var(--tw-leading, var(--text-lg--line-height));
  }
  .text-sm {
    font-size: var(--text-sm);
    line-height: var(--tw-leading, var(--text-sm--line-height));
  }
  .text-xl {
    font-size: var(--text-xl);
    line-height: var(--tw-leading, var(--text-xl--line-height));
  }
  .text-xs {
    font-size: var(--text-xs);
    line-height: var(--tw-leading, var(--text-xs--line-height));
  }
  .leading-relaxed {
    --tw-leading: var(--leading-relaxed);
    line-height: var(--leading-relaxed);
  }
  .font-bold {
    --tw-font-weight: var(--font-weight-bold);
    font-weight: var(--font-weight-bold);
  }
  .text-wrap {
    text-wrap: wrap;
  }
  .whitespace-normal {
    white-space: normal;
  }
  .whitespace-nowrap {
    white-space: nowrap;
  }
  .file-input-error {
    --btn-color: var(--color-error);
    &::file-selector-button {
      color: var(--color-error-content);
    }
    &, &:focus, &:focus-within {
      --input-color: var(--color-error);
    }
  }
  .checkbox-error {
    color: var(--color-error-content);
    --input-color: var(--color-error);
  }
  .checkbox-primary {
    color: var(--color-primary-content);
    --input-color: var(--color-primary);
  }
  .link-primary {
    color: var(--color-primary);
    @media (hover: hover) {
      &:hover {
        color: color-mix(in oklab, var(--color-primary) 80%, #000);
      }
    }
  }
  .progress-primary {
    color: var(--color-primary);
  }
  .text-base-content {
    color: var(--color-base-content);
  }
  .text-error {
    color: var(--color-error);
  }
  .text-neutral-content {
    color: var(--color-neutral-content);
  }
  .text-primary {
    color: var(--color-primary);
  }
  .text-primary-content {
    color: var(--color-primary-content);
  }
  .text-white {
    color: var(--color-white);
  }
  .lowercase {
    text-transform: lowercase;
  }
  .uppercase {
    text-transform: uppercase;
  }
  .link-hover {
    text-decoration-line: none;
    &:hover {
      @media (hover: hover) {
        text-decoration-line: underline;
      }
    }
  }
  .underline {
    text-decoration-line: underline;
  }
  .decoration-pink-500 {
    text-decoration-color: var(--color-pink-500);
  }
  .decoration-sky-500 {
    text-decoration-color: var(--color-sky-500);
  }
  .decoration-dotted {
    text-decoration-style: dotted;
  }
  .accent-pink-50 {
    accent-color: var(--color-pink-50);
  }
  .accent-pink-500 {
    accent-color: var(--color-pink-500);
  }
  .swap-active {
    .swap-off {
      opacity: 0%;
    }
    .swap-on {
      opacity: 100%;
    }
  }
  .opacity-30 {
    opacity: 30%;
  }
  .opacity-50 {
    opacity: 50%;
  }
  .opacity-70 {
    opacity: 70%;
  }
  .opacity-75 {
    opacity: 75%;
  }
  .shadow {
    --tw-shadow: 0 1px 3px 0 var(--tw-shadow-color, rgb(0 0 0 / 0.1)), 0 1px 2px -1px var(--tw-shadow-color, rgb(0 0 0 / 0.1));
    box-shadow: var(--tw-inset-shadow), var(--tw-inset-ring-shadow), var(--tw-ring-offset-shadow), var(--tw-ring-shadow), var(--tw-shadow);
  }
  .shadow-2xl {
    --tw-shadow: 0 25px 50px -12px var(--tw-shadow-color, rgb(0 0 0 / 0.25));
    box-shadow: var(--tw-inset-shadow), var(--tw-inset-ring-shadow), var(--tw-ring-offset-shadow), var(--tw-ring-shadow), var(--tw-shadow);
  }
  .shadow-lg {
    --tw-shadow: 0 10px 15px -3px var(--tw-shadow-color, rgb(0 0 0 / 0.1)), 0 4px 6px -4px var(--tw-shadow-color, rgb(0 0 0 / 0.1));
    box-shadow: var(--tw-inset-shadow), var(--tw-inset-ring-shadow), var(--tw-ring-offset-shadow), var(--tw-ring-shadow), var(--tw-shadow);
  }
  .shadow-md {
    --tw-shadow: 0 4px 6px -1px var(--tw-shadow-color, rgb(0 0 0 / 0.1)), 0 2px 4px -2px var(--tw-shadow-color, rgb(0 0 0 / 0.1));
    box-shadow: var(--tw-inset-shadow), var(--tw-inset-ring-shadow), var(--tw-ring-offset-shadow), var(--tw-ring-shadow), var(--tw-shadow);
  }
  .shadow-sm {
    --tw-shadow: 0 1px 3px 0 var(--tw-shadow-color, rgb(0 0 0 / 0.1)), 0 1px 2px -1px var(--tw-shadow-color, rgb(0 0 0 / 0.1));
    box-shadow: var(--tw-inset-shadow), var(--tw-inset-ring-shadow), var(--tw-ring-offset-shadow), var(--tw-ring-shadow), var(--tw-shadow);
  }
  .shadow-xl {
    --tw-shadow: 0 20px 25px -5px var(--tw-shadow-color, rgb(0 0 0 / 0.1)), 0 8px 10px -6px var(--tw-shadow-color, rgb(0 0 0 / 0.1));
    box-shadow: var(--tw-inset-shadow), var(--tw-inset-ring-shadow), var(--tw-ring-offset-shadow), var(--tw-ring-shadow), var(--tw-shadow);
  }
  .outline {
    outline-style: var(--tw-outline-style);
    outline-width: 1px;
  }
  .btn-ghost {
    &:not(.btn-active, :hover, :active:focus, :focus-visible) {
      --btn-shadow: "";
      --btn-bg: #0000;
      --btn-border: #0000;
      --btn-noise: none;
      &:not(:disabled, [disabled], .btn-disabled) {
        outline-color: currentColor;
        --btn-fg: currentColor;
      }
    }
  }
  .filter {
    filter: var(--tw-blur,) var(--tw-brightness,) var(--tw-contrast,) var(--tw-grayscale,) var(--tw-hue-rotate,) var(--tw-invert,) var(--tw-saturate,) var(--tw-sepia,) var(--tw-drop-shadow,);
  }
  .transition {
    transition-property: color, background-color, border-color, outline-color, text-decoration-color, fill, stroke, --tw-gradient-from, --tw-gradient-via, --tw-gradient-to, opacity, box-shadow, transform, translate, scale, rotate, filter, -webkit-backdrop-filter, backdrop-filter;
    transition-timing-function: var(--tw-ease, var(--default-transition-timing-function));
    transition-duration: var(--tw-duration, var(--default-transition-duration));
  }
  .transition-shadow {
    transition-property: box-shadow;
    transition-timing-function: var(--tw-ease, var(--default-transition-timing-function));
    transition-duration: var(--tw-duration, var(--default-transition-duration));
  }
  .duration-300 {
    --tw-duration: 300ms;
    transition-duration: 300ms;
  }
  .ease-in-out {
    --tw-ease: var(--ease-in-out);
    transition-timing-function: var(--ease-in-out);
  }
  .ease-out {
    --tw-ease: var(--ease-out);
    transition-timing-function: var(--ease-out);
  }
  .btn-outline {
    &:not( .btn-active, :hover, :active:focus, :focus-visible, :disabled, [disabled], .btn-disabled, :checked ) {
      --btn-shadow: "";
      --btn-bg: #0000;
      --btn-fg: var(--btn-color);
      --btn-border: var(--btn-color);
      --btn-noise: none;
    }
  }
  .btn-lg {
    --fontsize: 1.125rem;
    --btn-p: 1.25rem;
    --size: calc(var(--size-field, 0.25rem) * 12);
  }
  .btn-sm {
    --fontsize: 0.75rem;
    --btn-p: 0.75rem;
    --size: calc(var(--size-field, 0.25rem) * 8);
  }
  .btn-xs {
    --fontsize: 0.6875rem;
    --btn-p: 0.5rem;
    --size: calc(var(--size-field, 0.25rem) * 6);
  }
  .badge-info {
    --badge-color: var(--color-info);
    --badge-fg: var(--color-info-content);
  }
  .badge-primary {
    --badge-color: var(--color-primary);
    --badge-fg: var(--color-primary-content);
  }
  .badge-secondary {
    --badge-color: var(--color-secondary);
    --badge-fg: var(--color-secondary-content);
  }
  .badge-success {
    --badge-color: var(--color-success);
    --badge-fg: var(--color-success-content);
  }
  .badge-warning {
    --badge-color: var(--color-warning);
    --badge-fg: var(--color-warning-content);
  }
  .btn-error {
    --btn-color: var(--color-error);
    --btn-fg: var(--color-error-content);
  }
  .btn-info {
    --btn-color: var(--color-info);
    --btn-fg: var(--color-info-content);
  }
  .btn-primary {
    --btn-color: var(--color-primary);
    --btn-fg: var(--color-primary-content);
  }
  .btn-secondary {
    --btn-color: var(--color-secondary);
    --btn-fg: var(--color-secondary-content);
  }
  .btn-success {
    --btn-color: var(--color-success);
    --btn-fg: var(--color-success-content);
  }
  .btn-warning {
    --btn-color: var(--color-warning);
    --btn-fg: var(--color-warning-content);
  }
  .input-error {
    &, &:focus, &:focus-within {
      --input-color: var(--color-error);
    }
  }
  .mask-squircle {
    mask-image: url("data:image/svg+xml,%3csvg width='200' height='200' xmlns='http://www.w3.org/2000/svg'%3e%3cpath d='M100 0C20 0 0 20 0 100s20 100 100 100 100-20 100-100S180 0 100 0Z'/%3e%3c/svg%3e");
  }
  .select-error {
    &, &:focus, &:focus-within {
      --input-color: var(--color-error);
    }
  }
  .textarea-error {
    &, &:focus, &:focus-within {
      --input-color: var(--color-error);
    }
  }
  .hover\:shadow-2xl {
    &:hover {
      @media (hover: hover) {
        --tw-shadow: 0 25px 50px -12px var(--tw-shadow-color, rgb(0 0 0 / 0.25));
        box-shadow: var(--tw-inset-shadow), var(--tw-inset-ring-shadow), var(--tw-ring-offset-shadow), var(--tw-ring-shadow), var(--tw-shadow);
      }
    }
  }
  .sm\:mt-28 {
    @media (width >= 40rem) {
      margin-top: calc(var(--spacing) * 28);
    }
  }
  .sm\:block {
    @media (width >= 40rem) {
      display: block;
    }
  }
  .sm\:min-h-\[70vh\] {
    @media (width >= 40rem) {
      min-height: 70vh;
    }
  }
  .sm\:w-1\/3 {
    @media (width >= 40rem) {
      width: calc(1/3 * 100%);
    }
  }
  .sm\:w-2\/3 {
    @media (width >= 40rem) {
      width: calc(2/3 * 100%);
    }
  }
  .sm\:max-w-sm {
    @media (width >= 40rem) {
      max-width: var(--container-sm);
    }
  }
  .sm\:grid-cols-1 {
    @media (width >= 40rem) {
      grid-template-columns: repeat(1, minmax(0, 1fr));
    }
  }
  .sm\:grid-cols-2 {
    @media (width >= 40rem) {
      grid-template-columns: repeat(2, minmax(0, 1fr));
    }
  }
  .sm\:flex-row {
    @media (width >= 40rem) {
      flex-direction: row;
    }
  }
  .sm\:text-2xl {
    @media (width >= 40rem) {
      font-size: var(--text-2xl);
      line-height: var(--tw-leading, var(--text-2xl--line-height));
    }
  }
  .sm\:text-lg {
    @media (width >= 40rem) {
      font-size: var(--text-lg);
      line-height: var(--tw-leading, var(--text-lg--line-height));
    }
  }
<<<<<<< HEAD
  .sm\:text-xl {
    @media (width >= 40rem) {
      font-size: var(--text-xl);
      line-height: var(--tw-leading, var(--text-xl--line-height));
    }
  }
  .sm\:whitespace-nowrap {
    @media (width >= 40rem) {
      white-space: nowrap;
    }
  }
  .md\:top-50 {
    @media (width >= 48rem) {
      top: calc(var(--spacing) * 50);
    }
  }
  .md\:col-span-2 {
    @media (width >= 48rem) {
      grid-column: span 2 / span 2;
    }
  }
=======
>>>>>>> acef415c
  .md\:mt-0 {
    @media (width >= 48rem) {
      margin-top: calc(var(--spacing) * 0);
    }
  }
  .md\:ml-3 {
    @media (width >= 48rem) {
      margin-left: calc(var(--spacing) * 3);
    }
  }
<<<<<<< HEAD
  .md\:ml-8 {
    @media (width >= 48rem) {
      margin-left: calc(var(--spacing) * 8);
=======
  .md\:ml-auto {
    @media (width >= 48rem) {
      margin-left: auto;
>>>>>>> acef415c
    }
  }
  .md\:flex {
    @media (width >= 48rem) {
      display: flex;
    }
  }
  .md\:h-\[650px\] {
    @media (width >= 48rem) {
      height: 650px;
    }
  }
<<<<<<< HEAD
=======
  .md\:w-0 {
    @media (width >= 48rem) {
      width: calc(var(--spacing) * 0);
    }
  }
>>>>>>> acef415c
  .md\:w-1\/2 {
    @media (width >= 48rem) {
      width: calc(1/2 * 100%);
    }
  }
  .md\:w-148 {
    @media (width >= 48rem) {
      width: calc(var(--spacing) * 148);
    }
  }
  .md\:w-auto {
    @media (width >= 48rem) {
      width: auto;
    }
  }
<<<<<<< HEAD
  .md\:max-w-md {
    @media (width >= 48rem) {
      max-width: var(--container-md);
    }
  }
  .md\:max-w-sm {
    @media (width >= 48rem) {
      max-width: var(--container-sm);
    }
  }
  .md\:max-w-xs {
    @media (width >= 48rem) {
      max-width: var(--container-xs);
=======
  .md\:w-full {
    @media (width >= 48rem) {
      width: 100%;
>>>>>>> acef415c
    }
  }
  .md\:scale-38 {
    @media (width >= 48rem) {
      --tw-scale-x: 38%;
      --tw-scale-y: 38%;
      --tw-scale-z: 38%;
      scale: var(--tw-scale-x) var(--tw-scale-y);
    }
  }
  .md\:grid-cols-2 {
    @media (width >= 48rem) {
      grid-template-columns: repeat(2, minmax(0, 1fr));
    }
  }
  .md\:grid-cols-3 {
    @media (width >= 48rem) {
      grid-template-columns: repeat(3, minmax(0, 1fr));
    }
  }
  .md\:flex-row {
    @media (width >= 48rem) {
      flex-direction: row;
    }
  }
  .md\:items-center {
    @media (width >= 48rem) {
      align-items: center;
    }
  }
  .md\:justify-center {
    @media (width >= 48rem) {
      justify-content: center;
    }
  }
  .md\:gap-4 {
    @media (width >= 48rem) {
      gap: calc(var(--spacing) * 4);
    }
  }
  .md\:gap-6 {
    @media (width >= 48rem) {
      gap: calc(var(--spacing) * 6);
    }
  }
  .md\:gap-8 {
    @media (width >= 48rem) {
      gap: calc(var(--spacing) * 8);
    }
  }
  .md\:gap-12 {
    @media (width >= 48rem) {
      gap: calc(var(--spacing) * 12);
    }
  }
  .md\:text-left {
    @media (width >= 48rem) {
      text-align: left;
    }
  }
  .md\:text-3xl {
    @media (width >= 48rem) {
      font-size: var(--text-3xl);
      line-height: var(--tw-leading, var(--text-3xl--line-height));
    }
  }
  .md\:text-lg {
    @media (width >= 48rem) {
      font-size: var(--text-lg);
      line-height: var(--tw-leading, var(--text-lg--line-height));
    }
  }
  .md\:text-sm {
    @media (width >= 48rem) {
      font-size: var(--text-sm);
      line-height: var(--tw-leading, var(--text-sm--line-height));
    }
  }
  .md\:text-xl {
    @media (width >= 48rem) {
      font-size: var(--text-xl);
      line-height: var(--tw-leading, var(--text-xl--line-height));
    }
  }
  .md\:text-xs {
    @media (width >= 48rem) {
      font-size: var(--text-xs);
      line-height: var(--tw-leading, var(--text-xs--line-height));
    }
  }
  .lg\:col-span-1 {
    @media (width >= 64rem) {
      grid-column: span 1 / span 1;
    }
  }
  .lg\:col-span-2 {
    @media (width >= 64rem) {
      grid-column: span 2 / span 2;
    }
  }
  .lg\:mx-0 {
    @media (width >= 64rem) {
      margin-inline: calc(var(--spacing) * 0);
    }
  }
  .lg\:mr-6 {
    @media (width >= 64rem) {
      margin-right: calc(var(--spacing) * 6);
    }
  }
  .lg\:ml-0 {
    @media (width >= 64rem) {
      margin-left: calc(var(--spacing) * 0);
    }
  }
  .lg\:ml-6 {
    @media (width >= 64rem) {
      margin-left: calc(var(--spacing) * 6);
    }
  }
  .lg\:ml-8 {
    @media (width >= 64rem) {
      margin-left: calc(var(--spacing) * 8);
    }
  }
  .lg\:flex {
    @media (width >= 64rem) {
      display: flex;
    }
  }
  .lg\:hidden {
    @media (width >= 64rem) {
      display: none;
    }
  }
  .lg\:h-\[800px\] {
    @media (width >= 64rem) {
      height: 800px;
    }
  }
  .lg\:w-1\/2 {
    @media (width >= 64rem) {
      width: calc(1/2 * 100%);
    }
  }
  .lg\:w-2 {
    @media (width >= 64rem) {
      width: calc(var(--spacing) * 2);
    }
  }
  .lg\:w-2\/3 {
    @media (width >= 64rem) {
      width: calc(2/3 * 100%);
    }
  }
  .lg\:max-w-lg {
    @media (width >= 64rem) {
      max-width: var(--container-lg);
    }
  }
  .lg\:max-w-md {
    @media (width >= 64rem) {
      max-width: var(--container-md);
    }
  }
  .lg\:scale-32 {
    @media (width >= 64rem) {
      --tw-scale-x: 32%;
      --tw-scale-y: 32%;
      --tw-scale-z: 32%;
      scale: var(--tw-scale-x) var(--tw-scale-y);
    }
  }
  .lg\:grid-cols-2 {
    @media (width >= 64rem) {
      grid-template-columns: repeat(2, minmax(0, 1fr));
    }
  }
  .lg\:grid-cols-3 {
    @media (width >= 64rem) {
      grid-template-columns: repeat(3, minmax(0, 1fr));
    }
  }
  .lg\:flex-nowrap {
    @media (width >= 64rem) {
      flex-wrap: nowrap;
    }
  }
<<<<<<< HEAD
  .lg\:gap-0 {
    @media (width >= 64rem) {
      gap: calc(var(--spacing) * 0);
    }
  }
  .lg\:gap-2 {
    @media (width >= 64rem) {
      gap: calc(var(--spacing) * 2);
    }
  }
  .lg\:space-x-10 {
    @media (width >= 64rem) {
      :where(& > :not(:last-child)) {
        --tw-space-x-reverse: 0;
        margin-inline-start: calc(calc(var(--spacing) * 10) * var(--tw-space-x-reverse));
        margin-inline-end: calc(calc(var(--spacing) * 10) * calc(1 - var(--tw-space-x-reverse)));
      }
    }
  }
  .lg\:px-4 {
    @media (width >= 64rem) {
      padding-inline: calc(var(--spacing) * 4);
    }
  }
  .lg\:pr-4 {
    @media (width >= 64rem) {
      padding-right: calc(var(--spacing) * 4);
    }
  }
  .lg\:pl-6 {
    @media (width >= 64rem) {
      padding-left: calc(var(--spacing) * 6);
    }
  }
  .lg\:pl-8 {
    @media (width >= 64rem) {
      padding-left: calc(var(--spacing) * 8);
    }
  }
=======
>>>>>>> acef415c
  .lg\:text-2xl {
    @media (width >= 64rem) {
      font-size: var(--text-2xl);
      line-height: var(--tw-leading, var(--text-2xl--line-height));
    }
  }
  .lg\:text-4xl {
    @media (width >= 64rem) {
      font-size: var(--text-4xl);
      line-height: var(--tw-leading, var(--text-4xl--line-height));
    }
  }
  .lg\:text-5xl {
    @media (width >= 64rem) {
      font-size: var(--text-5xl);
      line-height: var(--tw-leading, var(--text-5xl--line-height));
    }
  }
<<<<<<< HEAD
  .lg\:text-xl {
    @media (width >= 64rem) {
      font-size: var(--text-xl);
      line-height: var(--tw-leading, var(--text-xl--line-height));
    }
  }
  .xl\:scale-25 {
    @media (width >= 80rem) {
      --tw-scale-x: 25%;
      --tw-scale-y: 25%;
      --tw-scale-z: 25%;
      scale: var(--tw-scale-x) var(--tw-scale-y);
    }
  }
=======
>>>>>>> acef415c
  .xl\:scale-28 {
    @media (width >= 80rem) {
      --tw-scale-x: 28%;
      --tw-scale-y: 28%;
      --tw-scale-z: 28%;
      scale: var(--tw-scale-x) var(--tw-scale-y);
    }
  }
}
@layer base {
  :where(:root),:root:has(input.theme-controller[value=light]:checked),[data-theme=light] {
    color-scheme: light;
    --color-base-100: oklch(100% 0 0);
    --color-base-200: oklch(98% 0 0);
    --color-base-300: oklch(95% 0 0);
    --color-base-content: oklch(21% 0.006 285.885);
    --color-primary: oklch(45% 0.24 277.023);
    --color-primary-content: oklch(93% 0.034 272.788);
    --color-secondary: oklch(65% 0.241 354.308);
    --color-secondary-content: oklch(94% 0.028 342.258);
    --color-accent: oklch(77% 0.152 181.912);
    --color-accent-content: oklch(38% 0.063 188.416);
    --color-neutral: oklch(14% 0.005 285.823);
    --color-neutral-content: oklch(92% 0.004 286.32);
    --color-info: oklch(74% 0.16 232.661);
    --color-info-content: oklch(29% 0.066 243.157);
    --color-success: oklch(76% 0.177 163.223);
    --color-success-content: oklch(37% 0.077 168.94);
    --color-warning: oklch(82% 0.189 84.429);
    --color-warning-content: oklch(41% 0.112 45.904);
    --color-error: oklch(71% 0.194 13.428);
    --color-error-content: oklch(27% 0.105 12.094);
    --radius-selector: 0.5rem;
    --radius-field: 0.25rem;
    --radius-box: 0.5rem;
    --size-selector: 0.25rem;
    --size-field: 0.25rem;
    --border: 1px;
    --depth: 1;
    --noise: 0;
  }
}
@layer base {
  @media (prefers-color-scheme: dark) {
    :root {
      color-scheme: dark;
      --color-base-100: oklch(25.33% 0.016 252.42);
      --color-base-200: oklch(23.26% 0.014 253.1);
      --color-base-300: oklch(21.15% 0.012 254.09);
      --color-base-content: oklch(97.807% 0.029 256.847);
      --color-primary: oklch(58% 0.233 277.117);
      --color-primary-content: oklch(96% 0.018 272.314);
      --color-secondary: oklch(65% 0.241 354.308);
      --color-secondary-content: oklch(94% 0.028 342.258);
      --color-accent: oklch(77% 0.152 181.912);
      --color-accent-content: oklch(38% 0.063 188.416);
      --color-neutral: oklch(14% 0.005 285.823);
      --color-neutral-content: oklch(92% 0.004 286.32);
      --color-info: oklch(74% 0.16 232.661);
      --color-info-content: oklch(29% 0.066 243.157);
      --color-success: oklch(76% 0.177 163.223);
      --color-success-content: oklch(37% 0.077 168.94);
      --color-warning: oklch(82% 0.189 84.429);
      --color-warning-content: oklch(41% 0.112 45.904);
      --color-error: oklch(71% 0.194 13.428);
      --color-error-content: oklch(27% 0.105 12.094);
      --radius-selector: 0.5rem;
      --radius-field: 0.25rem;
      --radius-box: 0.5rem;
      --size-selector: 0.25rem;
      --size-field: 0.25rem;
      --border: 1px;
      --depth: 1;
      --noise: 0;
    }
  }
}
@layer base {
  :root:has(input.theme-controller[value=light]:checked),[data-theme=light] {
    color-scheme: light;
    --color-base-100: oklch(100% 0 0);
    --color-base-200: oklch(98% 0 0);
    --color-base-300: oklch(95% 0 0);
    --color-base-content: oklch(21% 0.006 285.885);
    --color-primary: oklch(45% 0.24 277.023);
    --color-primary-content: oklch(93% 0.034 272.788);
    --color-secondary: oklch(65% 0.241 354.308);
    --color-secondary-content: oklch(94% 0.028 342.258);
    --color-accent: oklch(77% 0.152 181.912);
    --color-accent-content: oklch(38% 0.063 188.416);
    --color-neutral: oklch(14% 0.005 285.823);
    --color-neutral-content: oklch(92% 0.004 286.32);
    --color-info: oklch(74% 0.16 232.661);
    --color-info-content: oklch(29% 0.066 243.157);
    --color-success: oklch(76% 0.177 163.223);
    --color-success-content: oklch(37% 0.077 168.94);
    --color-warning: oklch(82% 0.189 84.429);
    --color-warning-content: oklch(41% 0.112 45.904);
    --color-error: oklch(71% 0.194 13.428);
    --color-error-content: oklch(27% 0.105 12.094);
    --radius-selector: 0.5rem;
    --radius-field: 0.25rem;
    --radius-box: 0.5rem;
    --size-selector: 0.25rem;
    --size-field: 0.25rem;
    --border: 1px;
    --depth: 1;
    --noise: 0;
  }
}
@layer base {
  :root:has(input.theme-controller[value=dark]:checked),[data-theme=dark] {
    color-scheme: dark;
    --color-base-100: oklch(25.33% 0.016 252.42);
    --color-base-200: oklch(23.26% 0.014 253.1);
    --color-base-300: oklch(21.15% 0.012 254.09);
    --color-base-content: oklch(97.807% 0.029 256.847);
    --color-primary: oklch(58% 0.233 277.117);
    --color-primary-content: oklch(96% 0.018 272.314);
    --color-secondary: oklch(65% 0.241 354.308);
    --color-secondary-content: oklch(94% 0.028 342.258);
    --color-accent: oklch(77% 0.152 181.912);
    --color-accent-content: oklch(38% 0.063 188.416);
    --color-neutral: oklch(14% 0.005 285.823);
    --color-neutral-content: oklch(92% 0.004 286.32);
    --color-info: oklch(74% 0.16 232.661);
    --color-info-content: oklch(29% 0.066 243.157);
    --color-success: oklch(76% 0.177 163.223);
    --color-success-content: oklch(37% 0.077 168.94);
    --color-warning: oklch(82% 0.189 84.429);
    --color-warning-content: oklch(41% 0.112 45.904);
    --color-error: oklch(71% 0.194 13.428);
    --color-error-content: oklch(27% 0.105 12.094);
    --radius-selector: 0.5rem;
    --radius-field: 0.25rem;
    --radius-box: 0.5rem;
    --size-selector: 0.25rem;
    --size-field: 0.25rem;
    --border: 1px;
    --depth: 1;
    --noise: 0;
  }
}
@layer base {
  @property --radialprogress {
    syntax: "<percentage>";
    inherits: true;
    initial-value: 0%;
  }
}
@layer base {
  :root {
    scrollbar-color: color-mix(in oklch, currentColor 35%, #0000) #0000;
  }
}
@layer base {
  :root:has( .modal-open, .modal[open], .modal:target, .modal-toggle:checked, .drawer:not([class*="drawer-open"]) > .drawer-toggle:checked ) {
    overflow: hidden;
  }
}
@layer base {
  :root,
[data-theme] {
    background-color: var(--root-bg, var(--color-base-100));
    color: var(--color-base-content);
  }
}
@layer base {
  :root {
    --fx-noise: url("data:image/svg+xml,%3Csvg xmlns='http://www.w3.org/2000/svg'%3E%3Cfilter id='a'%3E%3CfeTurbulence type='fractalNoise' baseFrequency='1.34' numOctaves='4' stitchTiles='stitch'%3E%3C/feTurbulence%3E%3C/filter%3E%3Crect width='100%25' height='100%25' filter='url(%23a)' opacity='0.2'%3E%3C/rect%3E%3C/svg%3E");
  }
  .chat {
    --mask-chat: url("data:image/svg+xml,%3csvg width='13' height='13' xmlns='http://www.w3.org/2000/svg'%3e%3cpath fill='black' d='M0 11.5004C0 13.0004 2 13.0004 2 13.0004H12H13V0.00036329L12.5 0C12.5 0 11.977 2.09572 11.8581 2.50033C11.6075 3.35237 10.9149 4.22374 9 5.50036C6 7.50036 0 10.0004 0 11.5004Z'/%3e%3c/svg%3e");
  }
}
@layer base {
  :where(
  :root:has(
      .modal-open,
      .modal[open],
      .modal:target,
      .modal-toggle:checked,
      .drawer:not(.drawer-open) > .drawer-toggle:checked
    )
) {
    scrollbar-gutter: stable;
    background-image: linear-gradient(var(--color-base-100), var(--color-base-100));
    --root-bg: color-mix(in srgb, var(--color-base-100), oklch(0% 0 0) 40%);
  }
}
@keyframes skeleton {
  0% {
    background-position: 150%;
  }
  100% {
    background-position: -50%;
  }
}
@keyframes progress {
  50% {
    background-position-x: -115%;
  }
}
@keyframes radio {
  0% {
    padding: 5px;
  }
  50% {
    padding: 3px;
  }
}
@keyframes dropdown {
  0% {
    opacity: 0;
  }
}
@keyframes rating {
  0%, 40% {
    scale: 1.1;
    filter: brightness(1.05) contrast(1.05);
  }
}
@keyframes toast {
  0% {
    scale: 0.9;
    opacity: 0;
  }
  100% {
    scale: 1;
    opacity: 1;
  }
}
@layer base {
  @media (prefers-color-scheme: dark) {
    :root {
      color-scheme: dark;
      --color-base-100: oklch(98% 0 0);
      --color-base-200: oklch(97% 0 0);
      --color-base-300: oklch(92% 0 0);
      --color-base-content: oklch(20% 0 0);
      --color-primary: oklch(60% 0.25 292.717);
      --color-primary-content: oklch(97% 0 0);
      --color-secondary: oklch(63% 0.237 25.331);
      --color-secondary-content: oklch(97% 0 0);
      --color-accent: oklch(75% 0.183 55.934);
      --color-accent-content: oklch(97% 0 0);
      --color-neutral: oklch(97% 0 0);
      --color-neutral-content: oklch(20% 0 0);
      --color-info: oklch(78% 0.154 211.53);
      --color-info-content: oklch(20% 0 0);
      --color-success: oklch(76% 0.233 130.85);
      --color-success-content: oklch(20% 0 0);
      --color-warning: oklch(45% 0.187 3.815);
      --color-warning-content: oklch(97% 0 0);
      --color-error: oklch(63% 0.237 25.331);
      --color-error-content: oklch(97% 0 0);
      --radius-selector: 0rem;
      --radius-field: 0rem;
      --radius-box: 0rem;
      --size-selector: 0.25rem;
      --size-field: 0.25rem;
      --border: 1px;
      --depth: 0;
      --noise: 0;
    }
  }
}
@layer base {
  :root:has(input.theme-controller[value=light]:checked),[data-theme="light"] {
    color-scheme: dark;
    --color-base-100: oklch(98% 0 0);
    --color-base-200: oklch(97% 0 0);
    --color-base-300: oklch(92% 0 0);
    --color-base-content: oklch(20% 0 0);
    --color-primary: oklch(60% 0.25 292.717);
    --color-primary-content: oklch(97% 0 0);
    --color-secondary: oklch(63% 0.237 25.331);
    --color-secondary-content: oklch(97% 0 0);
    --color-accent: oklch(75% 0.183 55.934);
    --color-accent-content: oklch(97% 0 0);
    --color-neutral: oklch(97% 0 0);
    --color-neutral-content: oklch(20% 0 0);
    --color-info: oklch(78% 0.154 211.53);
    --color-info-content: oklch(20% 0 0);
    --color-success: oklch(76% 0.233 130.85);
    --color-success-content: oklch(20% 0 0);
    --color-warning: oklch(45% 0.187 3.815);
    --color-warning-content: oklch(97% 0 0);
    --color-error: oklch(63% 0.237 25.331);
    --color-error-content: oklch(97% 0 0);
    --radius-selector: 0rem;
    --radius-field: 0rem;
    --radius-box: 0rem;
    --size-selector: 0.25rem;
    --size-field: 0.25rem;
    --border: 1px;
    --depth: 0;
    --noise: 0;
  }
}
@layer base {
  @media (prefers-color-scheme: dark) {
    :root {
      color-scheme: dark;
      --color-base-100: oklch(21% 0.006 285.885);
      --color-base-200: oklch(14% 0.005 285.823);
      --color-base-300: oklch(27% 0.006 286.033);
      --color-base-content: oklch(97% 0 0);
      --color-primary: oklch(60% 0.25 292.717);
      --color-primary-content: oklch(97% 0 0);
      --color-secondary: oklch(57% 0.245 27.325);
      --color-secondary-content: oklch(97% 0 0);
      --color-accent: oklch(75% 0.183 55.934);
      --color-accent-content: oklch(97% 0 0);
      --color-neutral: oklch(14% 0.005 285.823);
      --color-neutral-content: oklch(97% 0 0);
      --color-info: oklch(78% 0.154 211.53);
      --color-info-content: oklch(14% 0.005 285.823);
      --color-success: oklch(76% 0.233 130.85);
      --color-success-content: oklch(20% 0 0);
      --color-warning: oklch(45% 0.187 3.815);
      --color-warning-content: oklch(97% 0 0);
      --color-error: oklch(57% 0.245 27.325);
      --color-error-content: oklch(97% 0 0);
      --radius-selector: 0rem;
      --radius-field: 0rem;
      --radius-box: 0rem;
      --size-selector: 0.25rem;
      --size-field: 0.25rem;
      --border: 1px;
      --depth: 0;
      --noise: 0;
    }
  }
}
@layer base {
  :where(:root),:root:has(input.theme-controller[value=dark]:checked),[data-theme="dark"] {
    color-scheme: dark;
    --color-base-100: oklch(21% 0.006 285.885);
    --color-base-200: oklch(14% 0.005 285.823);
    --color-base-300: oklch(27% 0.006 286.033);
    --color-base-content: oklch(97% 0 0);
    --color-primary: oklch(60% 0.25 292.717);
    --color-primary-content: oklch(97% 0 0);
    --color-secondary: oklch(57% 0.245 27.325);
    --color-secondary-content: oklch(97% 0 0);
    --color-accent: oklch(75% 0.183 55.934);
    --color-accent-content: oklch(97% 0 0);
    --color-neutral: oklch(14% 0.005 285.823);
    --color-neutral-content: oklch(97% 0 0);
    --color-info: oklch(78% 0.154 211.53);
    --color-info-content: oklch(14% 0.005 285.823);
    --color-success: oklch(76% 0.233 130.85);
    --color-success-content: oklch(20% 0 0);
    --color-warning: oklch(45% 0.187 3.815);
    --color-warning-content: oklch(97% 0 0);
    --color-error: oklch(57% 0.245 27.325);
    --color-error-content: oklch(97% 0 0);
    --radius-selector: 0rem;
    --radius-field: 0rem;
    --radius-box: 0rem;
    --size-selector: 0.25rem;
    --size-field: 0.25rem;
    --border: 1px;
    --depth: 0;
    --noise: 0;
  }
}
@property --tw-translate-x {
  syntax: "*";
  inherits: false;
  initial-value: 0;
}
@property --tw-translate-y {
  syntax: "*";
  inherits: false;
  initial-value: 0;
}
@property --tw-translate-z {
  syntax: "*";
  inherits: false;
  initial-value: 0;
}
@property --tw-scale-x {
  syntax: "*";
  inherits: false;
  initial-value: 1;
}
@property --tw-scale-y {
  syntax: "*";
  inherits: false;
  initial-value: 1;
}
@property --tw-scale-z {
  syntax: "*";
  inherits: false;
  initial-value: 1;
}
@property --tw-rotate-x {
  syntax: "*";
  inherits: false;
  initial-value: rotateX(0);
}
@property --tw-rotate-y {
  syntax: "*";
  inherits: false;
  initial-value: rotateY(0);
}
@property --tw-rotate-z {
  syntax: "*";
  inherits: false;
  initial-value: rotateZ(0);
}
@property --tw-skew-x {
  syntax: "*";
  inherits: false;
  initial-value: skewX(0);
}
@property --tw-skew-y {
  syntax: "*";
  inherits: false;
  initial-value: skewY(0);
}
@property --tw-space-y-reverse {
  syntax: "*";
  inherits: false;
  initial-value: 0;
}
@property --tw-space-x-reverse {
  syntax: "*";
  inherits: false;
  initial-value: 0;
}
@property --tw-border-style {
  syntax: "*";
  inherits: false;
  initial-value: solid;
}
@property --tw-gradient-position {
  syntax: "*";
  inherits: false;
}
@property --tw-gradient-from {
  syntax: "<color>";
  inherits: false;
  initial-value: #0000;
}
@property --tw-gradient-via {
  syntax: "<color>";
  inherits: false;
  initial-value: #0000;
}
@property --tw-gradient-to {
  syntax: "<color>";
  inherits: false;
  initial-value: #0000;
}
@property --tw-gradient-stops {
  syntax: "*";
  inherits: false;
}
@property --tw-gradient-via-stops {
  syntax: "*";
  inherits: false;
}
@property --tw-gradient-from-position {
  syntax: "<length-percentage>";
  inherits: false;
  initial-value: 0%;
}
@property --tw-gradient-via-position {
  syntax: "<length-percentage>";
  inherits: false;
  initial-value: 50%;
}
@property --tw-gradient-to-position {
  syntax: "<length-percentage>";
  inherits: false;
  initial-value: 100%;
}
@property --tw-leading {
  syntax: "*";
  inherits: false;
}
@property --tw-font-weight {
  syntax: "*";
  inherits: false;
}
@property --tw-shadow {
  syntax: "*";
  inherits: false;
  initial-value: 0 0 #0000;
}
@property --tw-shadow-color {
  syntax: "*";
  inherits: false;
}
@property --tw-inset-shadow {
  syntax: "*";
  inherits: false;
  initial-value: 0 0 #0000;
}
@property --tw-inset-shadow-color {
  syntax: "*";
  inherits: false;
}
@property --tw-ring-color {
  syntax: "*";
  inherits: false;
}
@property --tw-ring-shadow {
  syntax: "*";
  inherits: false;
  initial-value: 0 0 #0000;
}
@property --tw-inset-ring-color {
  syntax: "*";
  inherits: false;
}
@property --tw-inset-ring-shadow {
  syntax: "*";
  inherits: false;
  initial-value: 0 0 #0000;
}
@property --tw-ring-inset {
  syntax: "*";
  inherits: false;
}
@property --tw-ring-offset-width {
  syntax: "<length>";
  inherits: false;
  initial-value: 0px;
}
@property --tw-ring-offset-color {
  syntax: "*";
  inherits: false;
  initial-value: #fff;
}
@property --tw-ring-offset-shadow {
  syntax: "*";
  inherits: false;
  initial-value: 0 0 #0000;
}
@property --tw-outline-style {
  syntax: "*";
  inherits: false;
  initial-value: solid;
}
@property --tw-blur {
  syntax: "*";
  inherits: false;
}
@property --tw-brightness {
  syntax: "*";
  inherits: false;
}
@property --tw-contrast {
  syntax: "*";
  inherits: false;
}
@property --tw-grayscale {
  syntax: "*";
  inherits: false;
}
@property --tw-hue-rotate {
  syntax: "*";
  inherits: false;
}
@property --tw-invert {
  syntax: "*";
  inherits: false;
}
@property --tw-opacity {
  syntax: "*";
  inherits: false;
}
@property --tw-saturate {
  syntax: "*";
  inherits: false;
}
@property --tw-sepia {
  syntax: "*";
  inherits: false;
}
@property --tw-drop-shadow {
  syntax: "*";
  inherits: false;
}
@property --tw-duration {
  syntax: "*";
  inherits: false;
}
@property --tw-ease {
  syntax: "*";
  inherits: false;
}<|MERGE_RESOLUTION|>--- conflicted
+++ resolved
@@ -3173,8 +3173,14 @@
   .max-w-1 {
     max-width: calc(var(--spacing) * 1);
   }
+  .max-w-1\/3 {
+    max-width: calc(1/3 * 100%);
+  }
   .max-w-2 {
     max-width: calc(var(--spacing) * 2);
+  }
+  .max-w-2\/3 {
+    max-width: calc(2/3 * 100%);
   }
   .max-w-2xl {
     max-width: var(--container-2xl);
@@ -3994,6 +4000,13 @@
       --input-color: var(--color-error);
     }
   }
+  .hover\:decoration-pink-500 {
+    &:hover {
+      @media (hover: hover) {
+        text-decoration-color: var(--color-pink-500);
+      }
+    }
+  }
   .hover\:shadow-2xl {
     &:hover {
       @media (hover: hover) {
@@ -4012,6 +4025,11 @@
       display: block;
     }
   }
+  .sm\:h-64 {
+    @media (width >= 40rem) {
+      height: calc(var(--spacing) * 64);
+    }
+  }
   .sm\:min-h-\[70vh\] {
     @media (width >= 40rem) {
       min-height: 70vh;
@@ -4059,7 +4077,6 @@
       line-height: var(--tw-leading, var(--text-lg--line-height));
     }
   }
-<<<<<<< HEAD
   .sm\:text-xl {
     @media (width >= 40rem) {
       font-size: var(--text-xl);
@@ -4081,8 +4098,6 @@
       grid-column: span 2 / span 2;
     }
   }
-=======
->>>>>>> acef415c
   .md\:mt-0 {
     @media (width >= 48rem) {
       margin-top: calc(var(--spacing) * 0);
@@ -4093,15 +4108,9 @@
       margin-left: calc(var(--spacing) * 3);
     }
   }
-<<<<<<< HEAD
   .md\:ml-8 {
     @media (width >= 48rem) {
       margin-left: calc(var(--spacing) * 8);
-=======
-  .md\:ml-auto {
-    @media (width >= 48rem) {
-      margin-left: auto;
->>>>>>> acef415c
     }
   }
   .md\:flex {
@@ -4114,14 +4123,6 @@
       height: 650px;
     }
   }
-<<<<<<< HEAD
-=======
-  .md\:w-0 {
-    @media (width >= 48rem) {
-      width: calc(var(--spacing) * 0);
-    }
-  }
->>>>>>> acef415c
   .md\:w-1\/2 {
     @media (width >= 48rem) {
       width: calc(1/2 * 100%);
@@ -4137,7 +4138,6 @@
       width: auto;
     }
   }
-<<<<<<< HEAD
   .md\:max-w-md {
     @media (width >= 48rem) {
       max-width: var(--container-md);
@@ -4151,11 +4151,6 @@
   .md\:max-w-xs {
     @media (width >= 48rem) {
       max-width: var(--container-xs);
-=======
-  .md\:w-full {
-    @media (width >= 48rem) {
-      width: 100%;
->>>>>>> acef415c
     }
   }
   .md\:scale-38 {
@@ -4329,6 +4324,30 @@
       scale: var(--tw-scale-x) var(--tw-scale-y);
     }
   }
+  .lg\:scale-50 {
+    @media (width >= 64rem) {
+      --tw-scale-x: 50%;
+      --tw-scale-y: 50%;
+      --tw-scale-z: 50%;
+      scale: var(--tw-scale-x) var(--tw-scale-y);
+    }
+  }
+  .lg\:scale-70 {
+    @media (width >= 64rem) {
+      --tw-scale-x: 70%;
+      --tw-scale-y: 70%;
+      --tw-scale-z: 70%;
+      scale: var(--tw-scale-x) var(--tw-scale-y);
+    }
+  }
+  .lg\:scale-80 {
+    @media (width >= 64rem) {
+      --tw-scale-x: 80%;
+      --tw-scale-y: 80%;
+      --tw-scale-z: 80%;
+      scale: var(--tw-scale-x) var(--tw-scale-y);
+    }
+  }
   .lg\:grid-cols-2 {
     @media (width >= 64rem) {
       grid-template-columns: repeat(2, minmax(0, 1fr));
@@ -4339,12 +4358,36 @@
       grid-template-columns: repeat(3, minmax(0, 1fr));
     }
   }
+  .lg\:grid-cols-4 {
+    @media (width >= 64rem) {
+      grid-template-columns: repeat(4, minmax(0, 1fr));
+    }
+  }
+  .lg\:grid-cols-5 {
+    @media (width >= 64rem) {
+      grid-template-columns: repeat(5, minmax(0, 1fr));
+    }
+  }
+  .lg\:grid-cols-6 {
+    @media (width >= 64rem) {
+      grid-template-columns: repeat(6, minmax(0, 1fr));
+    }
+  }
+  .lg\:grid-cols-8 {
+    @media (width >= 64rem) {
+      grid-template-columns: repeat(8, minmax(0, 1fr));
+    }
+  }
+  .lg\:flex-row {
+    @media (width >= 64rem) {
+      flex-direction: row;
+    }
+  }
   .lg\:flex-nowrap {
     @media (width >= 64rem) {
       flex-wrap: nowrap;
     }
   }
-<<<<<<< HEAD
   .lg\:gap-0 {
     @media (width >= 64rem) {
       gap: calc(var(--spacing) * 0);
@@ -4384,14 +4427,18 @@
       padding-left: calc(var(--spacing) * 8);
     }
   }
-=======
->>>>>>> acef415c
   .lg\:text-2xl {
     @media (width >= 64rem) {
       font-size: var(--text-2xl);
       line-height: var(--tw-leading, var(--text-2xl--line-height));
     }
   }
+  .lg\:text-3xl {
+    @media (width >= 64rem) {
+      font-size: var(--text-3xl);
+      line-height: var(--tw-leading, var(--text-3xl--line-height));
+    }
+  }
   .lg\:text-4xl {
     @media (width >= 64rem) {
       font-size: var(--text-4xl);
@@ -4404,7 +4451,6 @@
       line-height: var(--tw-leading, var(--text-5xl--line-height));
     }
   }
-<<<<<<< HEAD
   .lg\:text-xl {
     @media (width >= 64rem) {
       font-size: var(--text-xl);
@@ -4419,13 +4465,43 @@
       scale: var(--tw-scale-x) var(--tw-scale-y);
     }
   }
-=======
->>>>>>> acef415c
   .xl\:scale-28 {
     @media (width >= 80rem) {
       --tw-scale-x: 28%;
       --tw-scale-y: 28%;
       --tw-scale-z: 28%;
+      scale: var(--tw-scale-x) var(--tw-scale-y);
+    }
+  }
+  .xl\:scale-30 {
+    @media (width >= 80rem) {
+      --tw-scale-x: 30%;
+      --tw-scale-y: 30%;
+      --tw-scale-z: 30%;
+      scale: var(--tw-scale-x) var(--tw-scale-y);
+    }
+  }
+  .xl\:scale-50 {
+    @media (width >= 80rem) {
+      --tw-scale-x: 50%;
+      --tw-scale-y: 50%;
+      --tw-scale-z: 50%;
+      scale: var(--tw-scale-x) var(--tw-scale-y);
+    }
+  }
+  .xl\:scale-75 {
+    @media (width >= 80rem) {
+      --tw-scale-x: 75%;
+      --tw-scale-y: 75%;
+      --tw-scale-z: 75%;
+      scale: var(--tw-scale-x) var(--tw-scale-y);
+    }
+  }
+  .xl\:scale-80 {
+    @media (width >= 80rem) {
+      --tw-scale-x: 80%;
+      --tw-scale-y: 80%;
+      --tw-scale-z: 80%;
       scale: var(--tw-scale-x) var(--tw-scale-y);
     }
   }
