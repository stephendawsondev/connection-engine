/*! tailwindcss v4.0.14 | MIT License | https://tailwindcss.com */
@layer theme, base, components, utilities;
@layer theme {
  :root, :host {
    --font-sans: ui-sans-serif, system-ui, sans-serif, "Apple Color Emoji",
      "Segoe UI Emoji", "Segoe UI Symbol", "Noto Color Emoji";
    --font-mono: ui-monospace, SFMono-Regular, Menlo, Monaco, Consolas, "Liberation Mono",
      "Courier New", monospace;
    --color-red-500: oklch(0.637 0.237 25.331);
    --color-green-500: oklch(0.723 0.219 149.579);
    --color-sky-500: oklch(0.685 0.169 237.323);
    --color-blue-400: oklch(0.707 0.165 254.624);
    --color-pink-50: oklch(0.971 0.014 343.198);
    --color-pink-500: oklch(0.656 0.241 354.308);
    --color-gray-100: oklch(0.967 0.003 264.542);
    --color-black: #000;
    --color-white: #fff;
    --spacing: 0.25rem;
    --container-xs: 20rem;
    --container-sm: 24rem;
    --container-md: 28rem;
    --container-lg: 32rem;
    --container-xl: 36rem;
    --container-2xl: 42rem;
    --container-4xl: 56rem;
    --container-6xl: 72rem;
    --text-xs: 0.75rem;
    --text-xs--line-height: calc(1 / 0.75);
    --text-sm: 0.875rem;
    --text-sm--line-height: calc(1.25 / 0.875);
    --text-lg: 1.125rem;
    --text-lg--line-height: calc(1.75 / 1.125);
    --text-xl: 1.25rem;
    --text-xl--line-height: calc(1.75 / 1.25);
    --text-2xl: 1.5rem;
    --text-2xl--line-height: calc(2 / 1.5);
    --text-3xl: 1.875rem;
    --text-3xl--line-height: calc(2.25 / 1.875);
    --text-4xl: 2.25rem;
    --text-4xl--line-height: calc(2.5 / 2.25);
    --text-5xl: 3rem;
    --text-5xl--line-height: 1;
    --font-weight-bold: 700;
    --leading-relaxed: 1.625;
    --radius-lg: 0.5rem;
    --ease-out: cubic-bezier(0, 0, 0.2, 1);
    --ease-in-out: cubic-bezier(0.4, 0, 0.2, 1);
    --default-transition-duration: 150ms;
    --default-transition-timing-function: cubic-bezier(0.4, 0, 0.2, 1);
    --default-font-family: var(--font-sans);
    --default-font-feature-settings: var(--font-sans--font-feature-settings);
    --default-font-variation-settings: var(
      --font-sans--font-variation-settings
    );
    --default-mono-font-family: var(--font-mono);
    --default-mono-font-feature-settings: var(
      --font-mono--font-feature-settings
    );
    --default-mono-font-variation-settings: var(
      --font-mono--font-variation-settings
    );
  }
}
@layer base {
  *, ::after, ::before, ::backdrop, ::file-selector-button {
    box-sizing: border-box;
    margin: 0;
    padding: 0;
    border: 0 solid;
  }
  html, :host {
    line-height: 1.5;
    -webkit-text-size-adjust: 100%;
    tab-size: 4;
    font-family: var( --default-font-family, ui-sans-serif, system-ui, sans-serif, "Apple Color Emoji", "Segoe UI Emoji", "Segoe UI Symbol", "Noto Color Emoji" );
    font-feature-settings: var(--default-font-feature-settings, normal);
    font-variation-settings: var( --default-font-variation-settings, normal );
    -webkit-tap-highlight-color: transparent;
  }
  body {
    line-height: inherit;
  }
  hr {
    height: 0;
    color: inherit;
    border-top-width: 1px;
  }
  abbr:where([title]) {
    -webkit-text-decoration: underline dotted;
    text-decoration: underline dotted;
  }
  h1, h2, h3, h4, h5, h6 {
    font-size: inherit;
    font-weight: inherit;
  }
  a {
    color: inherit;
    -webkit-text-decoration: inherit;
    text-decoration: inherit;
  }
  b, strong {
    font-weight: bolder;
  }
  code, kbd, samp, pre {
    font-family: var( --default-mono-font-family, ui-monospace, SFMono-Regular, Menlo, Monaco, Consolas, "Liberation Mono", "Courier New", monospace );
    font-feature-settings: var( --default-mono-font-feature-settings, normal );
    font-variation-settings: var( --default-mono-font-variation-settings, normal );
    font-size: 1em;
  }
  small {
    font-size: 80%;
  }
  sub, sup {
    font-size: 75%;
    line-height: 0;
    position: relative;
    vertical-align: baseline;
  }
  sub {
    bottom: -0.25em;
  }
  sup {
    top: -0.5em;
  }
  table {
    text-indent: 0;
    border-color: inherit;
    border-collapse: collapse;
  }
  :-moz-focusring {
    outline: auto;
  }
  progress {
    vertical-align: baseline;
  }
  summary {
    display: list-item;
  }
  ol, ul, menu {
    list-style: none;
  }
  img, svg, video, canvas, audio, iframe, embed, object {
    display: block;
    vertical-align: middle;
  }
  img, video {
    max-width: 100%;
    height: auto;
  }
  button, input, select, optgroup, textarea, ::file-selector-button {
    font: inherit;
    font-feature-settings: inherit;
    font-variation-settings: inherit;
    letter-spacing: inherit;
    color: inherit;
    border-radius: 0;
    background-color: transparent;
    opacity: 1;
  }
  :where(select:is([multiple], [size])) optgroup {
    font-weight: bolder;
  }
  :where(select:is([multiple], [size])) optgroup option {
    padding-inline-start: 20px;
  }
  ::file-selector-button {
    margin-inline-end: 4px;
  }
  ::placeholder {
    opacity: 1;
    color: color-mix(in oklab, currentColor 50%, transparent);
  }
  textarea {
    resize: vertical;
  }
  ::-webkit-search-decoration {
    -webkit-appearance: none;
  }
  ::-webkit-date-and-time-value {
    min-height: 1lh;
    text-align: inherit;
  }
  ::-webkit-datetime-edit {
    display: inline-flex;
  }
  ::-webkit-datetime-edit-fields-wrapper {
    padding: 0;
  }
  ::-webkit-datetime-edit, ::-webkit-datetime-edit-year-field, ::-webkit-datetime-edit-month-field, ::-webkit-datetime-edit-day-field, ::-webkit-datetime-edit-hour-field, ::-webkit-datetime-edit-minute-field, ::-webkit-datetime-edit-second-field, ::-webkit-datetime-edit-millisecond-field, ::-webkit-datetime-edit-meridiem-field {
    padding-block: 0;
  }
  :-moz-ui-invalid {
    box-shadow: none;
  }
  button, input:where([type="button"], [type="reset"], [type="submit"]), ::file-selector-button {
    appearance: button;
  }
  ::-webkit-inner-spin-button, ::-webkit-outer-spin-button {
    height: auto;
  }
  [hidden]:where(:not([hidden="until-found"])) {
    display: none !important;
  }
}
@layer utilities {
  .diff {
    position: relative;
    display: grid;
    width: 100%;
    overflow: hidden;
    webkit-user-select: none;
    user-select: none;
    direction: ltr;
    container-type: inline-size;
    grid-template-columns: auto 1fr;
    &:focus-visible, &:has(.diff-item-1:focus) {
      outline-style: var(--tw-outline-style);
      outline-width: 2px;
      outline-offset: 1px;
      outline-color: var(--color-base-content);
    }
    &:focus-visible {
      outline-style: var(--tw-outline-style);
      outline-width: 2px;
      outline-offset: 1px;
      outline-color: var(--color-base-content);
      .diff-resizer {
        min-width: 90cqi;
        max-width: 90cqi;
      }
    }
    &:has(.diff-item-2:focus-visible) {
      outline-style: var(--tw-outline-style);
      outline-width: 2px;
      outline-offset: 1px;
      .diff-resizer {
        min-width: 10cqi;
        max-width: 10cqi;
      }
    }
    @supports (-webkit-overflow-scrolling: touch) and (overflow: -webkit-paged-x) {
      &:focus {
        .diff-resizer {
          min-width: 10cqi;
          max-width: 10cqi;
        }
      }
      &:has(.diff-item-1:focus) {
        .diff-resizer {
          min-width: 90cqi;
          max-width: 90cqi;
        }
      }
    }
  }
  .modal {
    pointer-events: none;
    visibility: hidden;
    position: fixed;
    inset: calc(0.25rem * 0);
    margin: calc(0.25rem * 0);
    display: grid;
    height: 100%;
    max-height: none;
    width: 100%;
    max-width: none;
    align-items: center;
    justify-items: center;
    background-color: transparent;
    padding: calc(0.25rem * 0);
    color: inherit;
    overflow-x: hidden;
    transition: transform 0.3s ease-out, visibility 0.3s allow-discrete, background-color 0.3s ease-out, opacity 0.1s ease-out;
    overflow-y: hidden;
    overscroll-behavior: contain;
    z-index: 999;
    &::backdrop {
      display: none;
    }
    &.modal-open, &[open], &:target {
      background-color: oklch(0% 0 0/ 0.4);
      transition: transform 0.3s ease-out, background-color 0.3s ease-out, opacity 0.1s ease-out;
      pointer-events: auto;
      visibility: visible;
      opacity: 100%;
      .modal-box {
        translate: 0 0;
        scale: 1;
        opacity: 1;
      }
    }
    @starting-style {
      &.modal-open, &[open], &:target {
        visibility: hidden;
        opacity: 0%;
      }
    }
  }
  .drawer-side {
    pointer-events: none;
    visibility: hidden;
    position: fixed;
    inset-inline-start: calc(0.25rem * 0);
    top: calc(0.25rem * 0);
    grid-column-start: 1;
    grid-row-start: 1;
    display: grid;
    width: 100%;
    grid-template-columns: repeat(1, minmax(0, 1fr));
    grid-template-rows: repeat(1, minmax(0, 1fr));
    align-items: flex-start;
    justify-items: start;
    overflow-x: hidden;
    overflow-y: hidden;
    overscroll-behavior: contain;
    opacity: 0%;
    transition: opacity 0.2s ease-out 0.1s allow-discrete, visibility 0.3s ease-out 0.1s allow-discrete;
    height: 100vh;
    height: 100dvh;
    > .drawer-overlay {
      position: sticky;
      top: calc(0.25rem * 0);
      cursor: pointer;
      place-self: stretch;
      background-color: oklch(0% 0 0 / 40%);
    }
    > * {
      grid-column-start: 1;
      grid-row-start: 1;
    }
    > *:not(.drawer-overlay) {
      will-change: transform;
      transition: translate 0.3s ease-out;
      translate: -100%;
      [dir="rtl"] & {
        translate: 100%;
      }
    }
  }
  .drawer-open {
    > .drawer-side {
      overflow-y: auto;
    }
    > .drawer-toggle {
      display: none;
      & ~ .drawer-side {
        pointer-events: auto;
        visibility: visible;
        position: sticky;
        display: block;
        width: auto;
        overscroll-behavior: auto;
        opacity: 100%;
        & > .drawer-overlay {
          cursor: default;
          background-color: transparent;
        }
        & > *:not(.drawer-overlay) {
          translate: 0%;
          [dir="rtl"] & {
            translate: 0%;
          }
        }
      }
      &:checked ~ .drawer-side {
        pointer-events: auto;
        visibility: visible;
      }
    }
  }
  .modal-toggle {
    position: fixed;
    height: calc(0.25rem * 0);
    width: calc(0.25rem * 0);
    appearance: none;
    opacity: 0%;
    &:checked + .modal {
      pointer-events: auto;
      visibility: visible;
      opacity: 100%;
      background-color: oklch(0% 0 0/ 0.4);
      .modal-box {
        translate: 0 0;
        scale: 1;
        opacity: 1;
      }
    }
    @starting-style {
      &:checked + .modal {
        visibility: hidden;
        opacity: 0%;
      }
    }
  }
  .drawer-toggle {
    position: fixed;
    height: calc(0.25rem * 0);
    width: calc(0.25rem * 0);
    appearance: none;
    opacity: 0%;
    &:checked {
      & ~ .drawer-side {
        pointer-events: auto;
        visibility: visible;
        overflow-y: auto;
        opacity: 100%;
        & > *:not(.drawer-overlay) {
          translate: 0%;
        }
      }
    }
    &:focus-visible ~ .drawer-content label.drawer-button {
      outline: 2px solid;
      outline-offset: 2px;
    }
  }
  .tab {
    position: relative;
    display: inline-flex;
    cursor: pointer;
    appearance: none;
    flex-wrap: wrap;
    align-items: center;
    justify-content: center;
    text-align: center;
    webkit-user-select: none;
    user-select: none;
    &:hover {
      @media (hover: hover) {
        color: var(--color-base-content);
      }
    }
    --tab-p: 1rem;
    --tab-bg: var(--color-base-100);
    --tab-border-color: var(--color-base-300);
    --tab-radius-ss: 0;
    --tab-radius-se: 0;
    --tab-radius-es: 0;
    --tab-radius-ee: 0;
    --tab-order: 0;
    --tab-radius-min: calc(0.75rem - var(--border));
    border-color: #0000;
    order: var(--tab-order);
    height: calc(var(--size-field, 0.25rem) * 10);
    font-size: 0.875rem;
    padding-inline-start: var(--tab-p);
    padding-inline-end: var(--tab-p);
    &:is(input[type="radio"]) {
      min-width: fit-content;
      &:after {
        content: attr(aria-label);
      }
    }
    &:is(label) {
      position: relative;
      input {
        position: absolute;
        inset: calc(0.25rem * 0);
        cursor: pointer;
        appearance: none;
        opacity: 0%;
      }
    }
    &:checked, &:is(label:has(:checked)), &:is(.tab-active, [aria-selected="true"]) {
      & + .tab-content {
        display: block;
        height: 100%;
      }
    }
    &:not(:checked, label:has(:checked), :hover, .tab-active, [aria-selected="true"]) {
      color: color-mix(in oklab, var(--color-base-content) 50%, transparent);
    }
    &:not(input):empty {
      flex-grow: 1;
      cursor: default;
    }
    &:focus {
      --tw-outline-style: none;
      outline-style: none;
      @media (forced-colors: active) {
        outline: 2px solid transparent;
        outline-offset: 2px;
      }
    }
    &:focus-visible, &:is(label:has(:checked:focus-visible)) {
      outline: 2px solid currentColor;
      outline-offset: -5px;
    }
    &[disabled] {
      pointer-events: none;
      opacity: 40%;
    }
  }
  .menu {
    display: flex;
    width: fit-content;
    flex-direction: column;
    flex-wrap: wrap;
    padding: calc(0.25rem * 2);
    --menu-active-fg: var(--color-neutral-content);
    --menu-active-bg: var(--color-neutral);
    font-size: 0.875rem;
    :where(li ul) {
      position: relative;
      margin-inline-start: calc(0.25rem * 4);
      padding-inline-start: calc(0.25rem * 2);
      white-space: nowrap;
      &:before {
        position: absolute;
        inset-inline-start: calc(0.25rem * 0);
        top: calc(0.25rem * 3);
        bottom: calc(0.25rem * 3);
        background-color: var(--color-base-content);
        opacity: 10%;
        width: var(--border);
        content: "";
      }
    }
    :where(li > .menu-dropdown:not(.menu-dropdown-show)) {
      display: none;
    }
    :where(li:not(.menu-title) > *:not(ul, details, .menu-title, .btn)), :where(li:not(.menu-title) > details > summary:not(.menu-title)) {
      display: grid;
      grid-auto-flow: column;
      align-content: flex-start;
      align-items: center;
      gap: calc(0.25rem * 2);
      border-radius: var(--radius-field);
      padding-inline: calc(0.25rem * 3);
      padding-block: calc(0.25rem * 1.5);
      text-align: start;
      transition-property: color, background-color, box-shadow;
      transition-duration: 0.2s;
      transition-timing-function: cubic-bezier(0, 0, 0.2, 1);
      grid-auto-columns: minmax(auto, max-content) auto max-content;
      text-wrap: balance;
      user-select: none;
    }
    :where(li > details > summary) {
      --tw-outline-style: none;
      outline-style: none;
      @media (forced-colors: active) {
        outline: 2px solid transparent;
        outline-offset: 2px;
      }
      &::-webkit-details-marker {
        display: none;
      }
    }
    :where(li > details > summary), :where(li > .menu-dropdown-toggle) {
      &:after {
        justify-self: flex-end;
        display: block;
        height: 0.375rem;
        width: 0.375rem;
        rotate: -135deg;
        translate: 0 -1px;
        transition-property: rotate, translate;
        transition-duration: 0.2s;
        content: "";
        transform-origin: 50% 50%;
        box-shadow: 2px 2px inset;
        pointer-events: none;
      }
    }
    :where(li > details[open] > summary):after, :where(li > .menu-dropdown-toggle.menu-dropdown-show):after {
      rotate: 45deg;
      translate: 0 1px;
    }
    :where( li:not(.menu-title, .disabled) > *:not(ul, details, .menu-title), li:not(.menu-title, .disabled) > details > summary:not(.menu-title) ):not(.menu-active, :active, .btn) {
      &.menu-focus, &:focus-visible {
        cursor: pointer;
        background-color: color-mix(in oklab, var(--color-base-content) 10%, transparent);
        color: var(--color-base-content);
        --tw-outline-style: none;
        outline-style: none;
        @media (forced-colors: active) {
          outline: 2px solid transparent;
          outline-offset: 2px;
        }
      }
    }
    :where( li:not(.menu-title, .disabled) > *:not(ul, details, .menu-title):not(.menu-active, :active, .btn):hover, li:not(.menu-title, .disabled) > details > summary:not(.menu-title):not(.menu-active, :active, .btn):hover ) {
      cursor: pointer;
      background-color: color-mix(in oklab, var(--color-base-content) 10%, transparent);
      --tw-outline-style: none;
      outline-style: none;
      @media (forced-colors: active) {
        outline: 2px solid transparent;
        outline-offset: 2px;
      }
      box-shadow: 0 1px oklch(0% 0 0 / 0.01) inset, 0 -1px oklch(100% 0 0 / 0.01) inset;
    }
    :where(li:empty) {
      background-color: var(--color-base-content);
      opacity: 10%;
      margin: 0.5rem 1rem;
      height: 1px;
    }
    :where(li) {
      position: relative;
      display: flex;
      flex-shrink: 0;
      flex-direction: column;
      flex-wrap: wrap;
      align-items: stretch;
      .badge {
        justify-self: flex-end;
      }
      & > *:not(ul, .menu-title, details, .btn):active, & > *:not(ul, .menu-title, details, .btn).menu-active, & > details > summary:active {
        --tw-outline-style: none;
        outline-style: none;
        @media (forced-colors: active) {
          outline: 2px solid transparent;
          outline-offset: 2px;
        }
        color: var(--menu-active-fg);
        background-color: var(--menu-active-bg);
        background-size: auto, calc(var(--noise) * 100%);
        background-image: none, var(--fx-noise);
        &:not(&:active) {
          box-shadow: 0 2px calc(var(--depth) * 3px) -2px var(--menu-active-bg);
        }
      }
      &.menu-disabled {
        pointer-events: none;
        color: color-mix(in oklab, var(--color-base-content) 20%, transparent);
      }
    }
    .dropdown:focus-within {
      .menu-dropdown-toggle:after {
        rotate: 45deg;
        translate: 0 1px;
      }
    }
    .dropdown-content {
      margin-top: calc(0.25rem * 2);
      padding: calc(0.25rem * 2);
      &:before {
        display: none;
      }
    }
  }
  .collapse-arrow {
    > .collapse-title:after {
      position: absolute;
      display: block;
      height: 0.5rem;
      width: 0.5rem;
      transform: translateY(-100%) rotate(45deg);
      transition-property: all;
      transition-timing-function: cubic-bezier(0.4, 0, 0.2, 1);
      transition-duration: 0.2s;
      top: 1.9rem;
      inset-inline-end: 1.4rem;
      content: "";
      transform-origin: 75% 75%;
      box-shadow: 2px 2px;
      pointer-events: none;
    }
  }
  .collapse-plus {
    > .collapse-title:after {
      position: absolute;
      display: block;
      height: 0.5rem;
      width: 0.5rem;
      transition-property: all;
      transition-duration: 300ms;
      transition-timing-function: cubic-bezier(0.4, 0, 0.2, 1);
      top: 0.9rem;
      inset-inline-end: 1.4rem;
      content: "+";
      pointer-events: none;
    }
  }
  .dropdown {
    position: relative;
    display: inline-block;
    position-area: var(--anchor-v, bottom) var(--anchor-h, span-right);
    & > *:not(summary):focus {
      --tw-outline-style: none;
      outline-style: none;
      @media (forced-colors: active) {
        outline: 2px solid transparent;
        outline-offset: 2px;
      }
    }
    .dropdown-content {
      position: absolute;
    }
    &:not(details, .dropdown-open, .dropdown-hover:hover, :focus-within) {
      .dropdown-content {
        display: none;
        transform-origin: top;
        opacity: 0%;
        scale: 95%;
      }
    }
    &[popover], .dropdown-content {
      z-index: 999;
      animation: dropdown 0.2s;
      transition-property: opacity, scale, display;
      transition-behavior: allow-discrete;
      transition-duration: 0.2s;
      transition-timing-function: cubic-bezier(0.4, 0, 0.2, 1);
    }
    @starting-style {
      &[popover], .dropdown-content {
        scale: 95%;
        opacity: 0;
      }
    }
    &.dropdown-open, &:not(.dropdown-hover):focus, &:focus-within {
      > [tabindex]:first-child {
        pointer-events: none;
      }
      .dropdown-content {
        opacity: 100%;
      }
    }
    &.dropdown-hover:hover {
      .dropdown-content {
        opacity: 100%;
        scale: 100%;
      }
    }
    &:is(details) {
      summary {
        &::-webkit-details-marker {
          display: none;
        }
      }
    }
    &.dropdown-open, &:focus, &:focus-within {
      .dropdown-content {
        scale: 100%;
      }
    }
    &:where([popover]) {
      background: #0000;
    }
    &[popover] {
      position: fixed;
      color: inherit;
      @supports not (position-area: bottom) {
        margin: auto;
        &.dropdown-open:not(:popover-open) {
          display: none;
          transform-origin: top;
          opacity: 0%;
          scale: 95%;
        }
        &::backdrop {
          background-color: color-mix(in oklab, #000 30%, #0000);
        }
      }
      &:not(.dropdown-open, :popover-open) {
        display: none;
        transform-origin: top;
        opacity: 0%;
        scale: 95%;
      }
    }
  }
  .btn {
    display: inline-flex;
    flex-shrink: 0;
    cursor: pointer;
    flex-wrap: nowrap;
    align-items: center;
    justify-content: center;
    gap: calc(0.25rem * 1.5);
    text-align: center;
    vertical-align: middle;
    outline-offset: 2px;
    webkit-user-select: none;
    user-select: none;
    padding-inline: var(--btn-p);
    color: var(--btn-fg);
    --tw-prose-links: var(--btn-fg);
    height: var(--size);
    font-size: var(--fontsize, 0.875rem);
    font-weight: 600;
    outline-color: var(--btn-color, var(--color-base-content));
    transition-property: color, background-color, border-color, box-shadow;
    transition-timing-function: cubic-bezier(0, 0, 0.2, 1);
    transition-duration: 0.2s;
    border-start-start-radius: var(--join-ss, var(--radius-field));
    border-start-end-radius: var(--join-se, var(--radius-field));
    border-end-start-radius: var(--join-es, var(--radius-field));
    border-end-end-radius: var(--join-ee, var(--radius-field));
    background-color: var(--btn-bg);
    background-size: auto, calc(var(--noise) * 100%);
    background-image: none, var(--btn-noise);
    border-width: var(--border);
    border-style: solid;
    border-color: var(--btn-border);
    text-shadow: 0 0.5px oklch(100% 0 0 / calc(var(--depth) * 0.15));
    box-shadow: 0 0.5px 0 0.5px oklch(100% 0 0 / calc(var(--depth) * 6%)) inset, var(--btn-shadow);
    --size: calc(var(--size-field, 0.25rem) * 10);
    --btn-bg: var(--btn-color, var(--color-base-200));
    --btn-fg: var(--color-base-content);
    --btn-p: 1rem;
    --btn-border: color-mix(in oklab, var(--btn-bg), #000 calc(var(--depth) * 5%));
    --btn-shadow: 0 3px 2px -2px color-mix(in oklab, var(--btn-bg) calc(var(--depth) * 30%), #0000),
    0 4px 3px -2px color-mix(in oklab, var(--btn-bg) calc(var(--depth) * 30%), #0000);
    --btn-noise: var(--fx-noise);
    .prose & {
      text-decoration-line: none;
    }
    @media (hover: hover) {
      &:hover {
        --btn-bg: color-mix(in oklab, var(--btn-color, var(--color-base-200)), #000 7%);
      }
    }
    &:focus-visible {
      outline-width: 2px;
      outline-style: solid;
    }
    &:active:not(.btn-active) {
      translate: 0 0.5px;
      --btn-bg: color-mix(in oklab, var(--btn-color, var(--color-base-200)), #000 5%);
      --btn-border: color-mix(in oklab, var(--btn-color, var(--color-base-200)), #000 7%);
      --btn-shadow: 0 0 0 0 oklch(0% 0 0/0), 0 0 0 0 oklch(0% 0 0/0);
    }
    &:is(:disabled, [disabled], .btn-disabled) {
      &:not(.btn-link, .btn-ghost) {
        background-color: color-mix(in oklab, var(--color-base-content) 10%, transparent);
        box-shadow: none;
      }
      pointer-events: none;
      --btn-border: #0000;
      --btn-noise: none;
      --btn-fg: color-mix(in oklch, var(--color-base-content) 20%, #0000);
      @media (hover: hover) {
        &:hover {
          pointer-events: none;
          background-color: color-mix(in oklab, var(--color-neutral) 20%, transparent);
          --btn-border: #0000;
          --btn-fg: color-mix(in oklch, var(--color-base-content) 20%, #0000);
        }
      }
    }
    &:is(input[type="checkbox"], input[type="radio"]) {
      appearance: none;
      &::after {
        content: attr(aria-label);
      }
    }
    &:where(input:checked:not(.filter .btn)) {
      --btn-color: var(--color-primary);
      --btn-fg: var(--color-primary-content);
      isolation: isolate;
    }
  }
  .loading {
    pointer-events: none;
    display: inline-block;
    aspect-ratio: 1 / 1;
    background-color: currentColor;
    vertical-align: middle;
    width: calc(var(--size-selector, 0.25rem) * 6);
    mask-size: 100%;
    mask-repeat: no-repeat;
    mask-position: center;
    mask-image: url("data:image/svg+xml,%3Csvg width='24' height='24' stroke='black' viewBox='0 0 24 24' xmlns='http://www.w3.org/2000/svg'%3E%3Cg transform-origin='center'%3E%3Ccircle cx='12' cy='12' r='9.5' fill='none' stroke-width='3' stroke-linecap='round'%3E%3CanimateTransform attributeName='transform' type='rotate' from='0 12 12' to='360 12 12' dur='2s' repeatCount='indefinite'/%3E%3Canimate attributeName='stroke-dasharray' values='0,150;42,150;42,150' keyTimes='0;0.475;1' dur='1.5s' repeatCount='indefinite'/%3E%3Canimate attributeName='stroke-dashoffset' values='0;-16;-59' keyTimes='0;0.475;1' dur='1.5s' repeatCount='indefinite'/%3E%3C/circle%3E%3C/g%3E%3C/svg%3E");
  }
  .collapse {
    &:not(td, tr, colgroup) {
      visibility: visible;
    }
    position: relative;
    display: grid;
    overflow: hidden;
    border-radius: var(--radius-box, 1rem);
    width: 100%;
    grid-template-rows: max-content 0fr;
    transition: grid-template-rows 0.2s;
    > input:is([type="checkbox"], [type="radio"]) {
      grid-column-start: 1;
      grid-row-start: 1;
      appearance: none;
      opacity: 0;
      z-index: 1;
      width: 100%;
      padding: 1rem;
      padding-inline-end: 3rem;
      min-height: 3.75rem;
      transition: background-color 0.2s ease-out;
    }
    &:is([open], :focus:not(.collapse-close)),
  &:not(.collapse-close):has(> input:is([type="checkbox"], [type="radio"]):checked) {
      grid-template-rows: max-content 1fr;
    }
    &:is([open], :focus:not(.collapse-close)) > .collapse-content,
  &:not(.collapse-close)
    > :where(input:is([type="checkbox"], [type="radio"]):checked ~ .collapse-content) {
      visibility: visible;
      min-height: fit-content;
    }
    &:focus-visible,
  &:has(> input:is([type="checkbox"], [type="radio"]):focus-visible) {
      outline-color: var(--color-base-content);
      outline-style: solid;
      outline-width: 2px;
      outline-offset: 2px;
    }
    &:not(.collapse-close) {
      > input[type="checkbox"],
    > input[type="radio"]:not(:checked),
    > .collapse-title {
        cursor: pointer;
      }
    }
    &:focus:not(.collapse-close, .collapse[open]) > .collapse-title {
      cursor: unset;
    }
    &:is([open], :focus:not(.collapse-close)) > :where(.collapse-content),
  &:not(.collapse-close)
    > :where(input:is([type="checkbox"], [type="radio"]):checked ~ .collapse-content) {
      padding-bottom: 1rem;
      transition: padding 0.2s ease-out,
      background-color 0.2s ease-out;
    }
    &:is([open]) {
      &.collapse-arrow {
        > .collapse-title:after {
          transform: translateY(-50%) rotate(225deg);
        }
      }
    }
    &.collapse-open {
      &.collapse-arrow {
        > .collapse-title:after {
          transform: translateY(-50%) rotate(225deg);
        }
      }
      &.collapse-plus {
        > .collapse-title:after {
          content: "−";
        }
      }
    }
    &.collapse-arrow:focus:not(.collapse-close) {
      > .collapse-title:after {
        transform: translateY(-50%) rotate(225deg);
      }
    }
    &.collapse-arrow:not(.collapse-close) {
      > input:is([type="checkbox"], [type="radio"]):checked ~ .collapse-title:after {
        transform: translateY(-50%) rotate(225deg);
      }
    }
    &[open] {
      &.collapse-plus {
        > .collapse-title:after {
          content: "−";
        }
      }
    }
    &.collapse-plus:focus:not(.collapse-close) {
      > .collapse-title:after {
        content: "−";
      }
    }
    &.collapse-plus:not(.collapse-close) {
      > input:is([type="checkbox"], [type="radio"]):checked ~ .collapse-title:after {
        content: "−";
      }
    }
    &:is(details) {
      width: 100%;
      & summary {
        position: relative;
        display: block;
        &::-webkit-details-marker {
          display: none;
        }
      }
    }
    &:is(details) summary {
      outline: none;
    }
  }
  .collapse-content {
    grid-column-start: 1;
    grid-row-start: 1;
    visibility: hidden;
    grid-column-start: 1;
    grid-row-start: 2;
    min-height: 0;
    transition: visibility 0.2s;
    transition: padding 0.2s ease-out,
    background-color 0.2s ease-out;
    padding-left: 1rem;
    padding-right: 1rem;
    cursor: unset;
  }
  .collapse-open {
    grid-template-rows: max-content 1fr;
    > .collapse-content {
      visibility: visible;
      min-height: fit-content;
      padding-bottom: 1rem;
      transition: padding 0.2sease-out,
      background-color 0.2sease-out;
    }
  }
  .collapse {
    visibility: collapse;
  }
  .visible {
    visibility: visible;
  }
  .radial-progress {
    position: relative;
    display: inline-grid;
    height: var(--size);
    width: var(--size);
    place-content: center;
    border-radius: calc(infinity * 1px);
    background-color: transparent;
    vertical-align: middle;
    box-sizing: content-box;
    --value: 0;
    --size: 5rem;
    --thickness: calc(var(--size) / 10);
    --radialprogress: calc(var(--value) * 1%);
    transition: --radialprogress 0.3s linear;
    &:before {
      position: absolute;
      inset: calc(0.25rem * 0);
      border-radius: calc(infinity * 1px);
      content: "";
      background: radial-gradient(farthest-side, currentColor 98%, #0000) top/var(--thickness) var(--thickness) no-repeat, conic-gradient(currentColor var(--radialprogress), #0000 0);
      webkit-mask: radial-gradient( farthest-side, #0000 calc(100% - var(--thickness)), #000 calc(100% + 0.5px - var(--thickness)) );
      mask: radial-gradient( farthest-side, #0000 calc(100% - var(--thickness)), #000 calc(100% + 0.5px - var(--thickness)) );
    }
    &:after {
      position: absolute;
      border-radius: calc(infinity * 1px);
      background-color: currentColor;
      transition: transform 0.3s linear;
      content: "";
      inset: calc(50% - var(--thickness) / 2);
      transform: rotate(calc(var(--value) * 3.6deg - 90deg)) translate(calc(var(--size) / 2 - 50%));
    }
  }
  .list {
    display: flex;
    flex-direction: column;
    font-size: 0.875rem;
    :where(.list-row) {
      --list-grid-cols: minmax(0, auto) 1fr;
      position: relative;
      display: grid;
      grid-auto-flow: column;
      gap: calc(0.25rem * 4);
      border-radius: var(--radius-box);
      padding: calc(0.25rem * 4);
      word-break: break-word;
      grid-template-columns: var(--list-grid-cols);
      &:has(.list-col-grow:nth-child(1)) {
        --list-grid-cols: 1fr;
      }
      &:has(.list-col-grow:nth-child(2)) {
        --list-grid-cols: minmax(0, auto) 1fr;
      }
      &:has(.list-col-grow:nth-child(3)) {
        --list-grid-cols: minmax(0, auto) minmax(0, auto) 1fr;
      }
      &:has(.list-col-grow:nth-child(4)) {
        --list-grid-cols: minmax(0, auto) minmax(0, auto) minmax(0, auto) 1fr;
      }
      &:has(.list-col-grow:nth-child(5)) {
        --list-grid-cols: minmax(0, auto) minmax(0, auto) minmax(0, auto) minmax(0, auto) 1fr;
      }
      &:has(.list-col-grow:nth-child(6)) {
        --list-grid-cols: minmax(0, auto) minmax(0, auto) minmax(0, auto) minmax(0, auto)
        minmax(0, auto) 1fr;
      }
      :not(.list-col-wrap) {
        grid-row-start: 1;
      }
    }
    & > :not(:last-child) {
      &.list-row, .list-row {
        &:after {
          content: "";
          border-bottom: var(--border) solid;
          inset-inline: var(--radius-box);
          position: absolute;
          bottom: calc(0.25rem * 0);
          border-color: color-mix(in oklab, var(--color-base-content) 5%, transparent);
        }
      }
    }
  }
  .toast {
    position: fixed;
    inset-inline-start: auto;
    inset-inline-end: calc(0.25rem * 0);
    top: auto;
    bottom: calc(0.25rem * 0);
    margin: calc(0.25rem * 4);
    display: flex;
    min-width: fit-content;
    flex-direction: column;
    gap: calc(0.25rem * 2);
    background-color: transparent;
    white-space: nowrap;
    translate: var(--toast-x, 0) var(--toast-y, 0);
    & > * {
      animation: toast 0.25s ease-out;
    }
    &:where(.toast-start) {
      inset-inline-start: calc(0.25rem * 0);
      inset-inline-end: auto;
      --toast-x: 0;
    }
    &:where(.toast-center) {
      inset-inline-start: calc(1/2 * 100%);
      inset-inline-end: calc(1/2 * 100%);
      --toast-x: -50%;
    }
    &:where(.toast-end) {
      inset-inline-start: auto;
      inset-inline-end: calc(0.25rem * 0);
      --toast-x: 0;
    }
    &:where(.toast-bottom) {
      top: auto;
      bottom: calc(0.25rem * 0);
      --toast-y: 0;
    }
    &:where(.toast-middle) {
      top: calc(1/2 * 100%);
      bottom: auto;
      --toast-y: -50%;
    }
    &:where(.toast-top) {
      top: calc(0.25rem * 0);
      bottom: auto;
      --toast-y: 0;
    }
  }
  .toggle {
    border: var(--border) solid currentColor;
    color: var(--input-color);
    position: relative;
    display: inline-grid;
    flex-shrink: 0;
    cursor: pointer;
    appearance: none;
    place-content: center;
    vertical-align: middle;
    webkit-user-select: none;
    user-select: none;
    grid-template-columns: 0fr 1fr 1fr;
    --radius-selector-max: calc(
    var(--radius-selector) + var(--radius-selector) + var(--radius-selector)
  );
    border-radius: calc( var(--radius-selector) + min(var(--toggle-p), var(--radius-selector-max)) + min(var(--border), var(--radius-selector-max)) );
    padding: var(--toggle-p);
    box-shadow: 0 1px color-mix(in oklab, currentColor calc(var(--depth) * 10%), #0000) inset;
    transition: color 0.3s, grid-template-columns 0.2s;
    --input-color: color-mix(in oklab, var(--color-base-content) 50%, #0000);
    --toggle-p: 0.1875rem;
    --size: calc(var(--size-selector, 0.25rem) * 6);
    width: calc((var(--size) * 2) - (var(--border) + var(--toggle-p)) * 2);
    height: var(--size);
    > * {
      z-index: 1;
      grid-column: span 1 / span 1;
      grid-column-start: 2;
      grid-row-start: 1;
      height: 100%;
      cursor: pointer;
      appearance: none;
      background-color: transparent;
      padding: calc(0.25rem * 0.5);
      transition: opacity 0.2s, rotate 0.4s;
      border: none;
      &:focus {
        --tw-outline-style: none;
        outline-style: none;
        @media (forced-colors: active) {
          outline: 2px solid transparent;
          outline-offset: 2px;
        }
      }
      &:nth-child(2) {
        color: var(--color-base-100);
        rotate: 0deg;
      }
      &:nth-child(3) {
        color: var(--color-base-100);
        opacity: 0%;
        rotate: -15deg;
      }
    }
    &:has(:checked) {
      > :nth-child(2) {
        opacity: 0%;
        rotate: 15deg;
      }
      > :nth-child(3) {
        opacity: 100%;
        rotate: 0deg;
      }
    }
    &:before {
      position: relative;
      inset-inline-start: calc(0.25rem * 0);
      grid-column-start: 2;
      grid-row-start: 1;
      aspect-ratio: 1 / 1;
      height: 100%;
      border-radius: var(--radius-selector);
      background-color: currentColor;
      translate: 0;
      --tw-content: "";
      content: var(--tw-content);
      transition: background-color 0.1s, translate 0.2s, inset-inline-start 0.2s;
      box-shadow: 0 -1px oklch(0% 0 0 / calc(var(--depth) * 0.1)) inset, 0 8px 0 -4px oklch(100% 0 0 / calc(var(--depth) * 0.1)) inset, 0 1px color-mix(in oklab, currentColor calc(var(--depth) * 10%), #0000);
      background-size: auto, calc(var(--noise) * 100%);
      background-image: none, var(--fx-noise);
    }
    @media (forced-colors: active) {
      &:before {
        outline-style: var(--tw-outline-style);
        outline-width: 1px;
        outline-offset: calc(1px * -1);
      }
    }
    @media print {
      &:before {
        outline: 0.25rem solid;
        outline-offset: -1rem;
      }
    }
    &:focus-visible, &:has(:focus-visible) {
      outline: 2px solid currentColor;
      outline-offset: 2px;
    }
    &:checked, &[aria-checked="true"], &:has(> input:checked) {
      grid-template-columns: 1fr 1fr 0fr;
      background-color: var(--color-base-100);
      --input-color: var(--color-base-content);
      &:before {
        background-color: currentColor;
      }
      @starting-style {
        &:before {
          opacity: 0;
        }
      }
    }
    &:indeterminate {
      grid-template-columns: 0.5fr 1fr 0.5fr;
    }
    &:disabled {
      cursor: not-allowed;
      opacity: 30%;
      &:before {
        background-color: transparent;
        border: var(--border) solid currentColor;
      }
    }
  }
  .input {
    cursor: text;
    border: var(--border) solid #0000;
    position: relative;
    display: inline-flex;
    flex-shrink: 1;
    appearance: none;
    align-items: center;
    gap: calc(0.25rem * 2);
    background-color: var(--color-base-100);
    padding-inline: calc(0.25rem * 3);
    vertical-align: middle;
    white-space: nowrap;
    width: clamp(3rem, 20rem, 100%);
    height: var(--size);
    font-size: 0.875rem;
    border-start-start-radius: var(--join-ss, var(--radius-field));
    border-start-end-radius: var(--join-se, var(--radius-field));
    border-end-start-radius: var(--join-es, var(--radius-field));
    border-end-end-radius: var(--join-ee, var(--radius-field));
    border-color: var(--input-color);
    box-shadow: 0 1px color-mix(in oklab, var(--input-color) calc(var(--depth) * 10%), #0000) inset, 0 -1px oklch(100% 0 0 / calc(var(--depth) * 0.1)) inset;
    --size: calc(var(--size-field, 0.25rem) * 10);
    --input-color: color-mix(in oklab, var(--color-base-content) 20%, #0000);
    &:where(input) {
      display: inline-flex;
    }
    :where(input) {
      display: inline-flex;
      height: 100%;
      width: 100%;
      appearance: none;
      background-color: transparent;
      border: none;
      &:focus, &:focus-within {
        --tw-outline-style: none;
        outline-style: none;
        @media (forced-colors: active) {
          outline: 2px solid transparent;
          outline-offset: 2px;
        }
      }
    }
    &:focus, &:focus-within {
      --input-color: var(--color-base-content);
      box-shadow: 0 1px color-mix(in oklab, var(--input-color) calc(var(--depth) * 10%), #0000);
      outline: 2px solid var(--input-color);
      outline-offset: 2px;
      isolation: isolate;
    }
    &:has(> input[disabled]), &:is(:disabled, [disabled]) {
      cursor: not-allowed;
      border-color: var(--color-base-200);
      background-color: var(--color-base-200);
      color: color-mix(in oklab, var(--color-base-content) 40%, transparent);
      &::placeholder {
        color: color-mix(in oklab, var(--color-base-content) 20%, transparent);
      }
      box-shadow: none;
    }
    &:has(> input[disabled]) > input[disabled] {
      cursor: not-allowed;
    }
    &::-webkit-date-and-time-value {
      text-align: inherit;
    }
    &[type="number"] {
      &::-webkit-inner-spin-button {
        margin-block: calc(0.25rem * -3);
        margin-inline-end: calc(0.25rem * -3);
      }
    }
    &::-webkit-calendar-picker-indicator {
      position: absolute;
      inset-inline-end: 0.75em;
    }
  }
  .indicator {
    position: relative;
    display: inline-flex;
    width: max-content;
    :where(.indicator-item) {
      z-index: 1;
      position: absolute;
      white-space: nowrap;
      top: var(--inidicator-t, 0);
      bottom: var(--inidicator-b, auto);
      left: var(--inidicator-s, auto);
      right: var(--inidicator-e, 0);
      translate: var(--inidicator-x, 50%) var(--indicator-y, -50%);
    }
  }
  .table {
    font-size: 0.875rem;
    position: relative;
    width: 100%;
    border-radius: var(--radius-box);
    text-align: left;
    &:where(:dir(rtl), [dir="rtl"], [dir="rtl"] *) {
      text-align: right;
    }
    tr.row-hover {
      &, &:nth-child(even) {
        &:hover {
          @media (hover: hover) {
            background-color: var(--color-base-200);
          }
        }
      }
    }
    :where(th, td) {
      padding-inline: calc(0.25rem * 4);
      padding-block: calc(0.25rem * 3);
      vertical-align: middle;
    }
    :where(thead, tfoot) {
      white-space: nowrap;
      color: color-mix(in oklab, var(--color-base-content) 60%, transparent);
      font-size: 0.875rem;
      font-weight: 600;
    }
    :where(tfoot) {
      border-top: var(--border) solid color-mix(in oklch, var(--color-base-content) 5%, #0000);
    }
    :where(.table-pin-rows thead tr) {
      position: sticky;
      top: calc(0.25rem * 0);
      z-index: 1;
      background-color: var(--color-base-100);
    }
    :where(.table-pin-rows tfoot tr) {
      position: sticky;
      bottom: calc(0.25rem * 0);
      z-index: 1;
      background-color: var(--color-base-100);
    }
    :where(.table-pin-cols tr th) {
      position: sticky;
      right: calc(0.25rem * 0);
      left: calc(0.25rem * 0);
      background-color: var(--color-base-100);
    }
    :where(thead tr, tbody tr:not(:last-child)) {
      border-bottom: var(--border) solid color-mix(in oklch, var(--color-base-content) 5%, #0000);
    }
  }
  .steps {
    display: inline-grid;
    grid-auto-flow: column;
    overflow: hidden;
    overflow-x: auto;
    counter-reset: step;
    grid-auto-columns: 1fr;
    .step {
      display: grid;
      grid-template-columns: repeat(1, minmax(0, 1fr));
      grid-template-columns: auto;
      grid-template-rows: repeat(2, minmax(0, 1fr));
      grid-template-rows: 40px 1fr;
      place-items: center;
      text-align: center;
      min-width: 4rem;
      --step-bg: var(--color-base-300);
      --step-fg: var(--color-base-content);
      &:before {
        top: calc(0.25rem * 0);
        grid-column-start: 1;
        grid-row-start: 1;
        height: calc(0.25rem * 2);
        width: 100%;
        border: 1px solid;
        color: var(--step-bg);
        background-color: var(--step-bg);
        --tw-content: "";
        content: var(--tw-content);
        margin-inline-start: -100%;
      }
      > .step-icon, &:not(:has(.step-icon)):after {
        content: counter(step);
        counter-increment: step;
        z-index: 1;
        color: var(--step-fg);
        background-color: var(--step-bg);
        border: 1px solid var(--step-bg);
        position: relative;
        grid-column-start: 1;
        grid-row-start: 1;
        display: grid;
        height: calc(0.25rem * 8);
        width: calc(0.25rem * 8);
        place-items: center;
        place-self: center;
        border-radius: calc(infinity * 1px);
      }
      &:first-child:before {
        content: none;
      }
      &[data-content]:after {
        content: attr(data-content);
      }
    }
    .step-neutral {
      + .step-neutral:before, &:after, > .step-icon {
        --step-bg: var(--color-neutral);
        --step-fg: var(--color-neutral-content);
      }
    }
    .step-primary {
      + .step-primary:before, &:after, > .step-icon {
        --step-bg: var(--color-primary);
        --step-fg: var(--color-primary-content);
      }
    }
    .step-secondary {
      + .step-secondary:before, &:after, > .step-icon {
        --step-bg: var(--color-secondary);
        --step-fg: var(--color-secondary-content);
      }
    }
    .step-accent {
      + .step-accent:before, &:after, > .step-icon {
        --step-bg: var(--color-accent);
        --step-fg: var(--color-accent-content);
      }
    }
    .step-info {
      + .step-info:before, &:after, > .step-icon {
        --step-bg: var(--color-info);
        --step-fg: var(--color-info-content);
      }
    }
    .step-success {
      + .step-success:before, &:after, > .step-icon {
        --step-bg: var(--color-success);
        --step-fg: var(--color-success-content);
      }
    }
    .step-warning {
      + .step-warning:before, &:after, > .step-icon {
        --step-bg: var(--color-warning);
        --step-fg: var(--color-warning-content);
      }
    }
    .step-error {
      + .step-error:before, &:after, > .step-icon {
        --step-bg: var(--color-error);
        --step-fg: var(--color-error-content);
      }
    }
  }
  .diff-resizer {
    position: relative;
    top: calc(1/2 * 100%);
    z-index: 1;
    grid-column-start: 1;
    grid-row-start: 1;
    height: calc(0.25rem * 2);
    width: 50cqi;
    max-width: calc(100cqi - 1rem);
    min-width: 1rem;
    resize: horizontal;
    overflow: hidden;
    opacity: 0%;
    transform: scaleY(3) translate(0.35rem, 0.08rem);
    cursor: ew-resize;
    transform-origin: 100% 100%;
    clip-path: inset(calc(100% - 0.75rem) 0 0 calc(100% - 0.75rem));
    transition: min-width 0.3s ease-out, max-width 0.3s ease-out;
  }
  .range {
    appearance: none;
    webkit-appearance: none;
    --range-thumb: var(--color-base-100);
    --range-thumb-size: calc(var(--size-selector, 0.25rem) * 6);
    --range-progress: currentColor;
    --range-fill: 1;
    --range-p: 0.25rem;
    --range-bg: color-mix(in oklab, currentColor 10%, #0000);
    cursor: pointer;
    overflow: hidden;
    background-color: transparent;
    vertical-align: middle;
    width: clamp(3rem, 20rem, 100%);
    --radius-selector-max: calc(
    var(--radius-selector) + var(--radius-selector) + var(--radius-selector)
  );
    border-radius: calc(var(--radius-selector) + min(var(--range-p), var(--radius-selector-max)));
    border: none;
    height: var(--range-thumb-size);
    [dir="rtl"] & {
      --range-dir: -1;
    }
    &:focus {
      outline: none;
    }
    &:focus-visible {
      outline: 2px solid;
      outline-offset: 2px;
    }
    &::-webkit-slider-runnable-track {
      width: 100%;
      background-color: var(--range-bg);
      border-radius: var(--radius-selector);
      height: calc(var(--range-thumb-size) * 0.5);
    }
    @media (forced-colors: active) {
      &::-webkit-slider-runnable-track {
        border: 1px solid;
      }
    }
    @media (forced-colors: active) {
      &::-moz-range-track {
        border: 1px solid;
      }
    }
    &::-webkit-slider-thumb {
      position: relative;
      box-sizing: border-box;
      border-radius: calc(var(--radius-selector) + min(var(--range-p), var(--radius-selector-max)));
      background-color: currentColor;
      height: var(--range-thumb-size);
      width: var(--range-thumb-size);
      border: var(--range-p) solid;
      appearance: none;
      webkit-appearance: none;
      top: 50%;
      color: var(--range-progress);
      transform: translateY(-50%);
      box-shadow: 0 -1px oklch(0% 0 0 / calc(var(--depth) * 0.1)) inset, 0 8px 0 -4px oklch(100% 0 0 / calc(var(--depth) * 0.1)) inset, 0 1px color-mix(in oklab, currentColor calc(var(--depth) * 10%), #0000), 0 0 0 2rem var(--range-thumb) inset, calc((var(--range-dir, 1) * -100rem) - (var(--range-dir, 1) * var(--range-thumb-size) / 2)) 0 0 calc(100rem * var(--range-fill));
    }
    &::-moz-range-track {
      width: 100%;
      background-color: var(--range-bg);
      border-radius: var(--radius-selector);
      height: calc(var(--range-thumb-size) * 0.5);
    }
    &::-moz-range-thumb {
      position: relative;
      box-sizing: border-box;
      border-radius: calc(var(--radius-selector) + min(var(--range-p), var(--radius-selector-max)));
      background-color: currentColor;
      height: var(--range-thumb-size);
      width: var(--range-thumb-size);
      border: var(--range-p) solid;
      top: 50%;
      color: var(--range-progress);
      box-shadow: 0 -1px oklch(0% 0 0 / calc(var(--depth) * 0.1)) inset, 0 8px 0 -4px oklch(100% 0 0 / calc(var(--depth) * 0.1)) inset, 0 1px color-mix(in oklab, currentColor calc(var(--depth) * 10%), #0000), 0 0 0 2rem var(--range-thumb) inset, calc((var(--range-dir, 1) * -100rem) - (var(--range-dir, 1) * var(--range-thumb-size) / 2)) 0 0 calc(100rem * var(--range-fill));
    }
    &:disabled {
      cursor: not-allowed;
      opacity: 30%;
    }
  }
  .card {
    position: relative;
    display: flex;
    flex-direction: column;
    border-radius: var(--radius-box);
    outline-width: 2px;
    transition: outline 0.2s ease-in-out;
    outline: 0 solid #0000;
    outline-offset: 2px;
    &:focus {
      --tw-outline-style: none;
      outline-style: none;
      @media (forced-colors: active) {
        outline: 2px solid transparent;
        outline-offset: 2px;
      }
    }
    &:focus-visible {
      outline-color: currentColor;
    }
    :where(figure:first-child) {
      overflow: hidden;
      border-start-start-radius: inherit;
      border-start-end-radius: inherit;
      border-end-start-radius: unset;
      border-end-end-radius: unset;
    }
    :where(figure:last-child) {
      overflow: hidden;
      border-start-start-radius: unset;
      border-start-end-radius: unset;
      border-end-start-radius: inherit;
      border-end-end-radius: inherit;
    }
    &:where(.card-border) {
      border: var(--border) solid var(--color-base-200);
    }
    &:where(.card-dash) {
      border: var(--border) dashed var(--color-base-200);
    }
    &.image-full {
      display: grid;
      &:before {
        position: relative;
        grid-column-start: 1;
        grid-row-start: 1;
        border-radius: var(--radius-box);
        background-color: var(--color-neutral);
        opacity: 75%;
        content: "";
      }
      > * {
        grid-column-start: 1;
        grid-row-start: 1;
      }
      > .card-body {
        position: relative;
        color: var(--color-neutral-content);
      }
      :where(figure) {
        overflow: hidden;
        border-radius: inherit;
      }
      > figure img {
        height: 100%;
        object-fit: cover;
      }
    }
    figure {
      display: flex;
      align-items: center;
      justify-content: center;
    }
    &:has(> input:is(input[type="checkbox"], input[type="radio"])) {
      cursor: pointer;
      user-select: none;
    }
    &:has(> :checked) {
      outline: 2px solid currentColor;
    }
  }
  .swap {
    position: relative;
    display: inline-grid;
    cursor: pointer;
    place-content: center;
    vertical-align: middle;
    webkit-user-select: none;
    user-select: none;
    input {
      appearance: none;
      border: none;
    }
    > * {
      grid-column-start: 1;
      grid-row-start: 1;
      transition-property: transform, rotate, opacity;
      transition-duration: 0.2s;
      transition-timing-function: cubic-bezier(0, 0, 0.2, 1);
    }
    .swap-on, .swap-indeterminate, input:indeterminate ~ .swap-on {
      opacity: 0%;
    }
    input:is(:checked, :indeterminate) {
      & ~ .swap-off {
        opacity: 0%;
      }
    }
    input:checked ~ .swap-on, input:indeterminate ~ .swap-indeterminate {
      opacity: 100%;
    }
  }
  .collapse-title {
    grid-column-start: 1;
    grid-row-start: 1;
    position: relative;
    width: 100%;
    padding: 1rem;
    padding-inline-end: 3rem;
    min-height: 3.75rem;
    transition: background-color 0.2s ease-out;
  }
  .select {
    border: var(--border) solid #0000;
    position: relative;
    display: inline-flex;
    flex-shrink: 1;
    appearance: none;
    align-items: center;
    gap: calc(0.25rem * 1.5);
    background-color: var(--color-base-100);
    padding-inline-start: calc(0.25rem * 4);
    padding-inline-end: calc(0.25rem * 7);
    vertical-align: middle;
    width: clamp(3rem, 20rem, 100%);
    height: var(--size);
    font-size: 0.875rem;
    border-start-start-radius: var(--join-ss, var(--radius-field));
    border-start-end-radius: var(--join-se, var(--radius-field));
    border-end-start-radius: var(--join-es, var(--radius-field));
    border-end-end-radius: var(--join-ee, var(--radius-field));
    background-image: linear-gradient(45deg, #0000 50%, currentColor 50%), linear-gradient(135deg, currentColor 50%, #0000 50%);
    background-position: calc(100% - 20px) calc(1px + 50%), calc(100% - 16.1px) calc(1px + 50%);
    background-size: 4px 4px, 4px 4px;
    background-repeat: no-repeat;
    text-overflow: ellipsis;
    box-shadow: 0 1px color-mix(in oklab, var(--input-color) calc(var(--depth) * 10%), #0000) inset, 0 -1px oklch(100% 0 0 / calc(var(--depth) * 0.1)) inset;
    border-color: var(--input-color);
    --input-color: color-mix(in oklab, var(--color-base-content) 20%, #0000);
    --size: calc(var(--size-field, 0.25rem) * 10);
    [dir="rtl"] & {
      background-position: calc(0% + 12px) calc(1px + 50%), calc(0% + 16px) calc(1px + 50%);
    }
    select {
      margin-inline-start: calc(0.25rem * -4);
      margin-inline-end: calc(0.25rem * -7);
      width: calc(100% + 2.75rem);
      appearance: none;
      padding-inline-start: calc(0.25rem * 4);
      padding-inline-end: calc(0.25rem * 7);
      height: calc(100% - 2px);
      background: inherit;
      border-radius: inherit;
      border-style: none;
      &:focus, &:focus-within {
        --tw-outline-style: none;
        outline-style: none;
        @media (forced-colors: active) {
          outline: 2px solid transparent;
          outline-offset: 2px;
        }
      }
      &:not(:last-child) {
        margin-inline-end: calc(0.25rem * -5.5);
        background-image: none;
      }
    }
    &:focus, &:focus-within {
      --input-color: var(--color-base-content);
      box-shadow: 0 1px color-mix(in oklab, var(--input-color) calc(var(--depth) * 10%), #0000);
      outline: 2px solid var(--input-color);
      outline-offset: 2px;
    }
    &:has(> select[disabled]), &:is(:disabled, [disabled]) {
      cursor: not-allowed;
      border-color: var(--color-base-200);
      background-color: var(--color-base-200);
      color: color-mix(in oklab, var(--color-base-content) 40%, transparent);
      &::placeholder {
        color: color-mix(in oklab, var(--color-base-content) 20%, transparent);
      }
    }
    &:has(> select[disabled]) > select[disabled] {
      cursor: not-allowed;
    }
  }
  .menu-horizontal {
    display: inline-flex;
    flex-direction: row;
    & > li:not(.menu-title) > details > ul {
      position: absolute;
      margin-inline-start: calc(0.25rem * 0);
      margin-top: calc(0.25rem * 4);
      padding-block: calc(0.25rem * 2);
      padding-inline-end: calc(0.25rem * 2);
    }
    & > li > details > ul {
      &:before {
        content: none;
      }
    }
    :where(& > li:not(.menu-title) > details > ul) {
      border-radius: var(--radius-box);
      background-color: var(--color-base-100);
      box-shadow: 0 1px 3px 0 oklch(0% 0 0/0.1), 0 1px 2px -1px oklch(0% 0 0/0.1);
    }
  }
  .avatar {
    position: relative;
    display: inline-flex;
    vertical-align: middle;
    & > div {
      display: block;
      aspect-ratio: 1 / 1;
      overflow: hidden;
    }
    img {
      height: 100%;
      width: 100%;
      object-fit: cover;
    }
  }
  .checkbox {
    border: var(--border) solid var(--input-color, color-mix(in oklab, var(--color-base-content) 20%, #0000));
    position: relative;
    flex-shrink: 0;
    cursor: pointer;
    appearance: none;
    border-radius: var(--radius-selector);
    padding: calc(0.25rem * 1);
    vertical-align: middle;
    color: var(--color-base-content);
    box-shadow: 0 1px oklch(0% 0 0 / calc(var(--depth) * 0.1)) inset, 0 0 #0000 inset, 0 0 #0000;
    transition: background-color 0.2s, box-shadow 0.2s;
    --size: calc(var(--size-selector, 0.25rem) * 6);
    width: var(--size);
    height: var(--size);
    background-size: auto, calc(var(--noise) * 100%);
    background-image: none, var(--fx-noise);
    &:before {
      --tw-content: "";
      content: var(--tw-content);
      display: block;
      width: 100%;
      height: 100%;
      rotate: 45deg;
      background-color: currentColor;
      opacity: 0%;
      transition: clip-path 0.3s, opacity 0.1s, rotate 0.3s, translate 0.3s;
      transition-delay: 0.1s;
      clip-path: polygon(20% 100%, 20% 80%, 50% 80%, 50% 80%, 70% 80%, 70% 100%);
      box-shadow: 0px 3px 0 0px oklch(100% 0 0 / calc(var(--depth) * 0.1)) inset;
      font-size: 1rem;
      line-height: 0.75;
    }
    &:focus-visible {
      outline: 2px solid var(--input-color, currentColor);
      outline-offset: 2px;
    }
    &:checked, &[aria-checked="true"] {
      background-color: var(--input-color, #0000);
      box-shadow: 0 0 #0000 inset, 0 8px 0 -4px oklch(100% 0 0 / calc(var(--depth) * 0.1)) inset, 0 1px oklch(0% 0 0 / calc(var(--depth) * 0.1));
      &:before {
        clip-path: polygon(20% 100%, 20% 80%, 50% 80%, 50% 0%, 70% 0%, 70% 100%);
        opacity: 100%;
      }
      @media (forced-colors: active) {
        &:before {
          rotate: 0deg;
          background-color: transparent;
          --tw-content: "✔︎";
          clip-path: none;
        }
      }
      @media print {
        &:before {
          rotate: 0deg;
          background-color: transparent;
          --tw-content: "✔︎";
          clip-path: none;
        }
      }
    }
    &:indeterminate {
      &:before {
        rotate: 0deg;
        opacity: 100%;
        translate: 0 -35%;
        clip-path: polygon(20% 100%, 20% 80%, 50% 80%, 50% 80%, 80% 80%, 80% 100%);
      }
    }
    &:disabled {
      cursor: not-allowed;
      opacity: 20%;
    }
  }
  .radio {
    position: relative;
    flex-shrink: 0;
    cursor: pointer;
    appearance: none;
    border-radius: calc(infinity * 1px);
    padding: calc(0.25rem * 1);
    vertical-align: middle;
    border: var(--border) solid var(--input-color, color-mix(in srgb, currentColor 20%, #0000));
    box-shadow: 0 1px oklch(0% 0 0 / calc(var(--depth) * 0.1)) inset;
    --size: calc(var(--size-selector, 0.25rem) * 6);
    width: var(--size);
    height: var(--size);
    color: var(--input-color, currentColor);
    &:before {
      display: block;
      width: 100%;
      height: 100%;
      border-radius: calc(infinity * 1px);
      --tw-content: "";
      content: var(--tw-content);
      background-size: auto, calc(var(--noise) * 100%);
      background-image: none, var(--fx-noise);
    }
    &:focus-visible {
      outline: 2px solid currentColor;
    }
    &:checked, &[aria-checked="true"] {
      animation: radio 0.2s ease-out;
      border-color: currentColor;
      background-color: var(--color-base-100);
      &:before {
        background-color: currentColor;
        box-shadow: 0 -1px oklch(0% 0 0 / calc(var(--depth) * 0.1)) inset, 0 8px 0 -4px oklch(100% 0 0 / calc(var(--depth) * 0.1)) inset, 0 1px oklch(0% 0 0 / calc(var(--depth) * 0.1));
      }
      @media (forced-colors: active) {
        &:before {
          outline-style: var(--tw-outline-style);
          outline-width: 1px;
          outline-offset: calc(1px * -1);
        }
      }
      @media print {
        &:before {
          outline: 0.25rem solid;
          outline-offset: -1rem;
        }
      }
    }
    &:disabled {
      cursor: not-allowed;
      opacity: 20%;
    }
  }
  .rating {
    position: relative;
    display: inline-flex;
    vertical-align: middle;
    & input {
      border: none;
      appearance: none;
    }
    :where(*) {
      animation: rating 0.25s ease-out;
      height: calc(0.25rem * 6);
      width: calc(0.25rem * 6);
      border-radius: 0;
      background-color: var(--color-base-content);
      opacity: 20%;
      &:is(input) {
        cursor: pointer;
      }
    }
    & .rating-hidden {
      width: calc(0.25rem * 2);
      background-color: transparent;
    }
    input[type="radio"]:checked {
      background-image: none;
    }
    * {
      &:checked, &[aria-checked="true"], &[aria-current="true"], &:has(~ *:checked, ~ *[aria-checked="true"], ~ *[aria-current="true"]) {
        opacity: 100%;
      }
      &:focus-visible {
        transition: scale 0.2s ease-out;
        scale: 1.1;
      }
    }
    & *:active:focus {
      animation: none;
      scale: 1.1;
    }
    &.rating-xs :where(*:not(.rating-hidden)) {
      width: calc(0.25rem * 4);
      height: calc(0.25rem * 4);
    }
    &.rating-sm :where(*:not(.rating-hidden)) {
      width: calc(0.25rem * 5);
      height: calc(0.25rem * 5);
    }
    &.rating-md :where(*:not(.rating-hidden)) {
      width: calc(0.25rem * 6);
      height: calc(0.25rem * 6);
    }
    &.rating-lg :where(*:not(.rating-hidden)) {
      width: calc(0.25rem * 7);
      height: calc(0.25rem * 7);
    }
    &.rating-xl :where(*:not(.rating-hidden)) {
      width: calc(0.25rem * 8);
      height: calc(0.25rem * 8);
    }
  }
  .stats {
    position: relative;
    display: inline-grid;
    grid-auto-flow: column;
    overflow-x: auto;
    border-radius: var(--radius-box);
  }
  .progress {
    position: relative;
    height: calc(0.25rem * 2);
    width: 100%;
    appearance: none;
    overflow: hidden;
    border-radius: var(--radius-box);
    background-color: color-mix(in oklab, currentColor 20%, transparent);
    color: var(--color-base-content);
    &:indeterminate {
      background-image: repeating-linear-gradient( 90deg, currentColor -1%, currentColor 10%, #0000 10%, #0000 90% );
      background-size: 200%;
      background-position-x: 15%;
      animation: progress 5s ease-in-out infinite;
      @supports (-moz-appearance: none) {
        &::-moz-progress-bar {
          background-color: transparent;
          background-image: repeating-linear-gradient( 90deg, currentColor -1%, currentColor 10%, #0000 10%, #0000 90% );
          background-size: 200%;
          background-position-x: 15%;
          animation: progress 5s ease-in-out infinite;
        }
      }
    }
    @supports (-moz-appearance: none) {
      &::-moz-progress-bar {
        border-radius: var(--radius-box);
        background-color: currentColor;
      }
    }
    @supports (-webkit-appearance: none) {
      &::-webkit-progress-bar {
        border-radius: var(--radius-box);
        background-color: transparent;
      }
      &::-webkit-progress-value {
        border-radius: var(--radius-box);
        background-color: currentColor;
      }
    }
  }
  .absolute {
    position: absolute;
  }
  .fixed {
    position: fixed;
  }
  .static {
    position: static;
  }
  .dropdown-right {
    --anchor-h: right;
    --anchor-v: span-bottom;
    .dropdown-content {
      inset-inline-start: 100%;
      top: calc(0.25rem * 0);
      bottom: auto;
      transform-origin: left;
    }
  }
  .dropdown-left {
    --anchor-h: left;
    --anchor-v: span-bottom;
    .dropdown-content {
      inset-inline-end: 100%;
      top: calc(0.25rem * 0);
      bottom: auto;
      transform-origin: right;
    }
  }
  .dropdown-end {
    --anchor-h: span-left;
    :where(.dropdown-content) {
      inset-inline-end: calc(0.25rem * 0);
      translate: 0 0;
    }
    &.dropdown-left {
      --anchor-h: left;
      --anchor-v: span-top;
      .dropdown-content {
        top: auto;
        bottom: calc(0.25rem * 0);
      }
    }
    &.dropdown-right {
      --anchor-h: right;
      --anchor-v: span-top;
      .dropdown-content {
        top: auto;
        bottom: calc(0.25rem * 0);
      }
    }
  }
  .top-0 {
    top: calc(var(--spacing) * 0);
  }
  .top-50 {
    top: calc(var(--spacing) * 50);
  }
  .left-1 {
    left: calc(var(--spacing) * 1);
  }
  .file-input {
    cursor: pointer;
    cursor: pointer;
    border: var(--border) solid #0000;
    display: inline-flex;
    appearance: none;
    align-items: center;
    background-color: var(--color-base-100);
    vertical-align: middle;
    webkit-user-select: none;
    user-select: none;
    width: clamp(3rem, 20rem, 100%);
    height: var(--size);
    padding-inline-end: 0.75rem;
    font-size: 0.875rem;
    line-height: 2;
    border-start-start-radius: var(--join-ss, var(--radius-field));
    border-start-end-radius: var(--join-se, var(--radius-field));
    border-end-start-radius: var(--join-es, var(--radius-field));
    border-end-end-radius: var(--join-ee, var(--radius-field));
    border-color: var(--input-color);
    box-shadow: 0 1px color-mix(in oklab, var(--input-color) calc(var(--depth) * 10%), #0000) inset, 0 -1px oklch(100% 0 0 / calc(var(--depth) * 0.1)) inset;
    --size: calc(var(--size-field, 0.25rem) * 10);
    --input-color: color-mix(in oklab, var(--color-base-content) 20%, #0000);
    &::file-selector-button {
      margin-inline-end: calc(0.25rem * 4);
      cursor: pointer;
      padding-inline: calc(0.25rem * 4);
      webkit-user-select: none;
      user-select: none;
      height: calc(100% + var(--border) * 2);
      margin-block: calc(var(--border) * -1);
      margin-inline-start: calc(var(--border) * -1);
      font-size: 0.875rem;
      color: var(--btn-fg);
      border-width: var(--border);
      border-style: solid;
      border-color: var(--btn-border);
      border-start-start-radius: calc(var(--join-ss, var(--radius-field) - var(--border)));
      border-end-start-radius: calc(var(--join-es, var(--radius-field) - var(--border)));
      font-weight: 600;
      background-color: var(--btn-bg);
      background-size: calc(var(--noise) * 100%);
      background-image: var(--btn-noise);
      text-shadow: 0 0.5px oklch(1 0 0 / calc(var(--depth) * 0.15));
      box-shadow: 0 0.5px 0 0.5px color-mix( in oklab, color-mix(in oklab, white 30%, var(--btn-bg)) calc(var(--depth) * 20%), #0000 ) inset, var(--btn-shadow);
      --size: calc(var(--size-field, 0.25rem) * 10);
      --btn-bg: var(--btn-color, var(--color-base-200));
      --btn-fg: var(--color-base-content);
      --btn-border: color-mix(in oklab, var(--btn-bg), #000 5%);
      --btn-shadow: 0 3px 2px -2px color-mix(in oklab, var(--btn-bg) 30%, #0000),
      0 4px 3px -2px color-mix(in oklab, var(--btn-bg) 30%, #0000);
      --btn-noise: var(--fx-noise);
    }
    &:focus {
      --input-color: var(--color-base-content);
      box-shadow: 0 1px color-mix(in oklab, var(--input-color) 10%, #0000);
      outline: 2px solid var(--input-color);
      outline-offset: 2px;
      isolation: isolate;
    }
    &:has(> input[disabled]), &:is(:disabled, [disabled]) {
      cursor: not-allowed;
      border-color: var(--color-base-200);
      background-color: var(--color-base-200);
      &::placeholder {
        color: color-mix(in oklab, var(--color-base-content) 20%, transparent);
      }
      box-shadow: none;
      color: color-mix(in oklch, var(--color-base-content) 20%, #0000);
      &::file-selector-button {
        cursor: not-allowed;
        border-color: var(--color-base-200);
        background-color: var(--color-base-200);
        --btn-border: #0000;
        --btn-noise: none;
        --btn-fg: color-mix(in oklch, var(--color-base-content) 20%, #0000);
      }
    }
  }
  .hero-content {
    isolation: isolate;
    display: flex;
    max-width: 80rem;
    align-items: center;
    justify-content: center;
    gap: calc(0.25rem * 4);
    padding: calc(0.25rem * 4);
  }
  .textarea {
    border: var(--border) solid #0000;
    min-height: calc(0.25rem * 20);
    flex-shrink: 1;
    appearance: none;
    border-radius: var(--radius-field);
    background-color: var(--color-base-100);
    padding-block: calc(0.25rem * 2);
    vertical-align: middle;
    width: clamp(3rem, 20rem, 100%);
    padding-inline-start: 0.75rem;
    padding-inline-end: 0.75rem;
    font-size: 0.875rem;
    border-color: var(--input-color);
    box-shadow: 0 1px color-mix(in oklab, var(--input-color) calc(var(--depth) * 10%), #0000) inset, 0 -1px oklch(100% 0 0 / calc(var(--depth) * 0.1)) inset;
    --input-color: color-mix(in oklab, var(--color-base-content) 20%, #0000);
    textarea {
      appearance: none;
      background-color: transparent;
      border: none;
      &:focus, &:focus-within {
        --tw-outline-style: none;
        outline-style: none;
        @media (forced-colors: active) {
          outline: 2px solid transparent;
          outline-offset: 2px;
        }
      }
    }
    &:focus, &:focus-within {
      --input-color: var(--color-base-content);
      box-shadow: 0 1px color-mix(in oklab, var(--input-color) calc(var(--depth) * 10%), #0000);
      outline: 2px solid var(--input-color);
      outline-offset: 2px;
      isolation: isolate;
    }
    &:has(> textarea[disabled]), &:is(:disabled, [disabled]) {
      cursor: not-allowed;
      border-color: var(--color-base-200);
      background-color: var(--color-base-200);
      color: color-mix(in oklab, var(--color-base-content) 40%, transparent);
      &::placeholder {
        color: color-mix(in oklab, var(--color-base-content) 20%, transparent);
      }
      box-shadow: none;
    }
    &:has(> textarea[disabled]) > textarea[disabled] {
      cursor: not-allowed;
    }
  }
  .btn-active {
    --btn-bg: color-mix(in oklab, var(--btn-color, var(--color-base-200)), #000 7%);
    --btn-shadow: 0 0 0 0 oklch(0% 0 0/0), 0 0 0 0 oklch(0% 0 0/0);
    isolation: isolate;
  }
  .isolate {
    isolation: isolate;
  }
  .stack {
    display: inline-grid;
    grid-template-columns: 3px 4px 1fr 4px 3px;
    grid-template-rows: 3px 4px 1fr 4px 3px;
    & > * {
      height: 100%;
      width: 100%;
      &:nth-child(n + 2) {
        width: 100%;
        opacity: 70%;
      }
      &:nth-child(2) {
        z-index: 2;
        opacity: 90%;
      }
      &:nth-child(1) {
        z-index: 3;
        width: 100%;
      }
    }
    &, &.stack-bottom {
      > * {
        grid-column: 3 / 4;
        grid-row: 3 / 6;
        &:nth-child(2) {
          grid-column: 2 / 5;
          grid-row: 2 / 5;
        }
        &:nth-child(1) {
          grid-column: 1 / 6;
          grid-row: 1 / 4;
        }
      }
    }
    &.stack-top {
      > * {
        grid-column: 3 / 4;
        grid-row: 1 / 4;
        &:nth-child(2) {
          grid-column: 2 / 5;
          grid-row: 2 / 5;
        }
        &:nth-child(1) {
          grid-column: 1 / 6;
          grid-row: 3 / 6;
        }
      }
    }
    &.stack-start {
      > * {
        grid-column: 1 / 4;
        grid-row: 3 / 4;
        &:nth-child(2) {
          grid-column: 2 / 5;
          grid-row: 2 / 5;
        }
        &:nth-child(1) {
          grid-column: 3 / 6;
          grid-row: 1 / 6;
        }
      }
    }
    &.stack-end {
      > * {
        grid-column: 3 / 6;
        grid-row: 3 / 4;
        &:nth-child(2) {
          grid-column: 2 / 5;
          grid-row: 2 / 5;
        }
        &:nth-child(1) {
          grid-column: 1 / 4;
          grid-row: 1 / 6;
        }
      }
    }
  }
  .z-40 {
    z-index: 40;
  }
  .z-\[1\] {
    z-index: 1;
  }
  .tab-content {
    order: var(--tabcontent-order);
    display: none;
    border-color: transparent;
    --tabcontent-radius-ss: 0;
    --tabcontent-radius-se: 0;
    --tabcontent-radius-es: 0;
    --tabcontent-radius-ee: 0;
    --tabcontent-order: 1;
    width: 100%;
    margin: var(--tabcontent-margin);
    border-width: var(--border);
    border-start-start-radius: var(--tabcontent-radius-ss);
    border-start-end-radius: var(--tabcontent-radius-se);
    border-end-start-radius: var(--tabcontent-radius-es);
    border-end-end-radius: var(--tabcontent-radius-ee);
  }
  .col-2 {
    grid-column: 2;
  }
  .col-span-1 {
    grid-column: span 1 / span 1;
  }
  .hero {
    display: grid;
    width: 100%;
    place-items: center;
    background-size: cover;
    background-position: center;
    & > * {
      grid-column-start: 1;
      grid-row-start: 1;
    }
  }
  .modal-box {
    grid-column-start: 1;
    grid-row-start: 1;
    max-height: 100vh;
    width: calc(11/12 * 100%);
    max-width: 32rem;
    background-color: var(--color-base-100);
    padding: calc(0.25rem * 6);
    transition: translate 0.3s ease-out, scale 0.3s ease-out, opacity 0.2s ease-out 0.05s, box-shadow 0.3s ease-out;
    border-top-left-radius: var(--modal-tl, var(--radius-box));
    border-top-right-radius: var(--modal-tr, var(--radius-box));
    border-bottom-left-radius: var(--modal-bl, var(--radius-box));
    border-bottom-right-radius: var(--modal-br, var(--radius-box));
    scale: 95%;
    opacity: 0;
    box-shadow: oklch(0% 0 0/ 0.25) 0px 25px 50px -12px;
    overflow-y: auto;
    overscroll-behavior: contain;
  }
  .drawer-content {
    grid-column-start: 2;
    grid-row-start: 1;
    min-width: calc(0.25rem * 0);
  }
  .stat-value {
    grid-column-start: 1;
    white-space: nowrap;
    font-size: 2rem;
    font-weight: 800;
  }
  .stat-desc {
    grid-column-start: 1;
    white-space: nowrap;
    color: color-mix(in oklab, var(--color-base-content) 60%, transparent);
    font-size: 0.75rem;
  }
  .stat-title {
    grid-column-start: 1;
    white-space: nowrap;
    color: color-mix(in oklab, var(--color-base-content) 60%, transparent);
    font-size: 0.75rem;
  }
  .container {
    width: 100%;
    @media (width >= 40rem) {
      max-width: 40rem;
    }
    @media (width >= 48rem) {
      max-width: 48rem;
    }
    @media (width >= 64rem) {
      max-width: 64rem;
    }
    @media (width >= 80rem) {
      max-width: 80rem;
    }
    @media (width >= 96rem) {
      max-width: 96rem;
    }
  }
  .divider {
    display: flex;
    height: calc(0.25rem * 4);
    flex-direction: row;
    align-items: center;
    align-self: stretch;
    white-space: nowrap;
    margin: var(--divider-m, 1rem 0);
    &:before, &:after {
      content: "";
      height: calc(0.25rem * 0.5);
      width: 100%;
      flex-grow: 1;
      background-color: color-mix(in oklab, var(--color-base-content) 10%, transparent);
    }
    @media print {
      &:before, &:after {
        border: 0.5px solid;
      }
    }
    &:not(:empty) {
      gap: calc(0.25rem * 4);
    }
  }
  .m-0 {
    margin: calc(var(--spacing) * 0);
  }
  .m-3 {
    margin: calc(var(--spacing) * 3);
  }
  .m-4 {
    margin: calc(var(--spacing) * 4);
  }
  .m-8 {
    margin: calc(var(--spacing) * 8);
  }
  .filter {
    display: flex;
    flex-wrap: wrap;
    input[type="radio"] {
      width: auto;
    }
    input {
      overflow: hidden;
      opacity: 100%;
      scale: 1;
      transition: margin 0.1s, opacity 0.3s, padding 0.3s, border-width 0.1s;
      &:not(:last-child) {
        margin-inline-end: calc(0.25rem * 1);
      }
      &.filter-reset {
        aspect-ratio: 1 / 1;
        &::after {
          content: "×";
        }
      }
    }
    &:not(:has(input:checked:not(.filter-reset))) {
      .filter-reset, input[type="reset"] {
        scale: 0;
        border-width: 0;
        margin-inline: calc(0.25rem * 0);
        width: calc(0.25rem * 0);
        padding-inline: calc(0.25rem * 0);
        opacity: 0%;
      }
    }
    &:has(input:checked:not(.filter-reset)) {
      input:not(:checked, .filter-reset, input[type="reset"]) {
        scale: 0;
        border-width: 0;
        margin-inline: calc(0.25rem * 0);
        width: calc(0.25rem * 0);
        padding-inline: calc(0.25rem * 0);
        opacity: 0%;
      }
    }
  }
  .mx-2 {
    margin-inline: calc(var(--spacing) * 2);
  }
  .mx-4 {
    margin-inline: calc(var(--spacing) * 4);
  }
  .mx-5 {
    margin-inline: calc(var(--spacing) * 5);
  }
  .mx-8 {
    margin-inline: calc(var(--spacing) * 8);
  }
  .mx-auto {
    margin-inline: auto;
  }
  .my-2 {
    margin-block: calc(var(--spacing) * 2);
  }
  .my-3 {
    margin-block: calc(var(--spacing) * 3);
  }
  .my-4 {
    margin-block: calc(var(--spacing) * 4);
  }
  .my-6 {
    margin-block: calc(var(--spacing) * 6);
  }
  .my-8 {
    margin-block: calc(var(--spacing) * 8);
  }
  .my-12 {
    margin-block: calc(var(--spacing) * 12);
  }
  .my-auto {
    margin-block: auto;
  }
  .label {
    display: inline-flex;
    align-items: center;
    gap: calc(0.25rem * 1.5);
    white-space: nowrap;
    color: color-mix(in oklab, currentColor 60%, transparent);
    &:has(input) {
      cursor: pointer;
    }
    &:is(.input > *, .select > *) {
      display: flex;
      height: calc(100% - 0.5rem);
      align-items: center;
      padding-inline: calc(0.25rem * 3);
      white-space: nowrap;
      font-size: inherit;
      &:first-child {
        margin-inline-start: calc(0.25rem * -3);
        margin-inline-end: calc(0.25rem * 3);
        border-inline-end: var(--border) solid color-mix(in oklab, currentColor 10%, #0000);
      }
      &:last-child {
        margin-inline-start: calc(0.25rem * 3);
        margin-inline-end: calc(0.25rem * -3);
        border-inline-start: var(--border) solid color-mix(in oklab, currentColor 10%, #0000);
      }
    }
  }
  .join-item {
    &:where(*:not(:first-child)) {
      margin-inline-start: calc(var(--border, 1px) * -1);
      margin-block-start: 0;
    }
  }
  .modal-action {
    margin-top: calc(0.25rem * 6);
    display: flex;
    justify-content: flex-end;
    gap: calc(0.25rem * 2);
  }
  .-mt-4 {
    margin-top: calc(var(--spacing) * -4);
  }
  .mt-1 {
    margin-top: calc(var(--spacing) * 1);
  }
  .mt-2 {
    margin-top: calc(var(--spacing) * 2);
  }
  .mt-3 {
    margin-top: calc(var(--spacing) * 3);
  }
  .mt-4 {
    margin-top: calc(var(--spacing) * 4);
  }
  .mt-5 {
    margin-top: calc(var(--spacing) * 5);
  }
  .mt-6 {
    margin-top: calc(var(--spacing) * 6);
  }
  .mt-8 {
    margin-top: calc(var(--spacing) * 8);
  }
  .mt-10 {
    margin-top: calc(var(--spacing) * 10);
  }
  .mt-12 {
    margin-top: calc(var(--spacing) * 12);
  }
  .mt-20 {
    margin-top: calc(var(--spacing) * 20);
  }
  .mb-1 {
    margin-bottom: calc(var(--spacing) * 1);
  }
  .mb-2 {
    margin-bottom: calc(var(--spacing) * 2);
  }
  .mb-4 {
    margin-bottom: calc(var(--spacing) * 4);
  }
  .mb-6 {
    margin-bottom: calc(var(--spacing) * 6);
  }
  .mb-8 {
    margin-bottom: calc(var(--spacing) * 8);
  }
  .mb-10 {
    margin-bottom: calc(var(--spacing) * 10);
  }
  .mb-12 {
    margin-bottom: calc(var(--spacing) * 12);
  }
  .ml-3 {
    margin-left: calc(var(--spacing) * 3);
  }
  .ml-5 {
    margin-left: calc(var(--spacing) * 5);
  }
  .ml-auto {
    margin-left: auto;
  }
  .status {
    display: inline-block;
    aspect-ratio: 1 / 1;
    width: calc(0.25rem * 2);
    height: calc(0.25rem * 2);
    border-radius: var(--radius-selector);
    background-color: color-mix(in oklab, var(--color-base-content) 20%, transparent);
    background-position: center;
    background-repeat: no-repeat;
    vertical-align: middle;
    color: color-mix(in oklab, var(--color-black) 30%, transparent);
    background-image: radial-gradient( circle at 35% 30%, oklch(1 0 0 / calc(var(--depth) * 0.5)), #0000 );
    box-shadow: 0 2px 3px -1px color-mix(in oklab, currentColor calc(var(--depth) * 100%), #0000);
  }
  .badge {
    display: inline-flex;
    align-items: center;
    justify-content: center;
    gap: calc(0.25rem * 2);
    border-radius: var(--radius-selector);
    vertical-align: middle;
    color: var(--badge-fg);
    border: var(--border) solid var(--badge-color, var(--color-base-200));
    font-size: 0.875rem;
    width: fit-content;
    padding-inline: calc(0.25rem * 3 - var(--border));
    background-size: auto, calc(var(--noise) * 100%);
    background-image: none, var(--fx-noise);
    background-color: var(--badge-bg);
    --badge-bg: var(--badge-color, var(--color-base-100));
    --badge-fg: var(--color-base-content);
    --size: calc(var(--size-selector, 0.25rem) * 6);
    height: var(--size);
    &.badge-outline {
      --badge-fg: var(--badge-color);
      --badge-bg: #0000;
      background-image: none;
    }
    &.badge-dash {
      --badge-fg: var(--badge-color);
      --badge-bg: #0000;
      border-style: dashed;
      background-image: none;
    }
    &.badge-soft {
      color: var(--badge-color, var(--color-base-content));
      background-color: color-mix( in oklab, var(--badge-color, var(--color-base-content)) 8%, var(--color-base-100) );
      border-color: color-mix( in oklab, var(--badge-color, var(--color-base-content)) 10%, var(--color-base-100) );
      background-image: none;
    }
  }
  .navbar {
    display: flex;
    width: 100%;
    align-items: center;
    padding: 0.5rem;
    min-height: 4rem;
  }
  .footer {
    display: grid;
    width: 100%;
    grid-auto-flow: row;
    place-items: start;
    column-gap: calc(0.25rem * 4);
    row-gap: calc(0.25rem * 10);
    font-size: 0.875rem;
    line-height: 1.25rem;
    & > * {
      display: grid;
      place-items: start;
      gap: calc(0.25rem * 2);
    }
    &.footer-center {
      grid-auto-flow: column dense;
      place-items: center;
      text-align: center;
      & > * {
        place-items: center;
      }
    }
  }
  .stat {
    display: inline-grid;
    width: 100%;
    column-gap: calc(0.25rem * 4);
    padding-inline: calc(0.25rem * 6);
    padding-block: calc(0.25rem * 4);
    grid-template-columns: repeat(1, 1fr);
    &:not(:last-child) {
      border-inline-end: var(--border) dashed color-mix(in oklab, currentColor 10%, #0000);
      border-block-end: none;
    }
  }
  .navbar-end {
    display: inline-flex;
    align-items: center;
    width: 50%;
    justify-content: flex-end;
  }
  .navbar-start {
    display: inline-flex;
    align-items: center;
    width: 50%;
    justify-content: flex-start;
  }
  .card-body {
    display: flex;
    flex: auto;
    flex-direction: column;
    gap: calc(0.25rem * 2);
    padding: var(--card-p, 1.5rem);
    font-size: var(--card-fs, 0.875rem);
    :where(p) {
      flex-grow: 1;
    }
  }
  .navbar-center {
    display: inline-flex;
    align-items: center;
    flex-shrink: 0;
  }
  .alert {
    display: grid;
    align-items: center;
    gap: calc(0.25rem * 4);
    border-radius: var(--radius-box);
    padding-inline: calc(0.25rem * 4);
    padding-block: calc(0.25rem * 3);
    color: var(--color-base-content);
    background-color: var(--alert-color, var(--color-base-200));
    justify-content: start;
    justify-items: start;
    grid-auto-flow: column;
    grid-template-columns: auto minmax(auto, 1fr);
    text-align: start;
    border: var(--border) solid var(--color-base-200);
    font-size: 0.875rem;
    line-height: 1.25rem;
    background-size: auto, calc(var(--noise) * 100%);
    background-image: none, var(--fx-noise);
    box-shadow: 0 3px 0 -2px oklch(100% 0 0 / calc(var(--depth) * 0.08)) inset, 0 1px color-mix( in oklab, color-mix(in oklab, #000 20%, var(--alert-color, var(--color-base-200))) calc(var(--depth) * 20%), #0000 ), 0 4px 3px -2px oklch(0% 0 0 / calc(var(--depth) * 0.08));
    &.alert-outline {
      background-color: transparent;
      color: var(--alert-color);
      box-shadow: none;
      background-image: none;
    }
    &.alert-dash {
      background-color: transparent;
      color: var(--alert-color);
      border-style: dashed;
      box-shadow: none;
      background-image: none;
    }
    &.alert-soft {
      color: var(--alert-color, var(--color-base-content));
      background: color-mix( in oklab, var(--alert-color, var(--color-base-content)) 8%, var(--color-base-100) );
      border-color: color-mix( in oklab, var(--alert-color, var(--color-base-content)) 10%, var(--color-base-100) );
      box-shadow: none;
      background-image: none;
    }
  }
  .card-actions {
    display: flex;
    flex-wrap: wrap;
    align-items: flex-start;
    gap: calc(0.25rem * 2);
  }
  .card-title {
    display: flex;
    align-items: center;
    gap: calc(0.25rem * 2);
    font-size: var(--cardtitle-fs, 1.125rem);
    font-weight: 600;
  }
  .join {
    display: inline-flex;
    align-items: stretch;
    --join-ss: 0;
    --join-se: 0;
    --join-es: 0;
    --join-ee: 0;
    :where(.join-item) {
      border-start-start-radius: var(--join-ss, 0);
      border-start-end-radius: var(--join-se, 0);
      border-end-start-radius: var(--join-es, 0);
      border-end-end-radius: var(--join-ee, 0);
      * {
        --join-ss: var(--radius-field);
        --join-se: var(--radius-field);
        --join-es: var(--radius-field);
        --join-ee: var(--radius-field);
      }
    }
    > .join-item:where(:first-child) {
      --join-ss: var(--radius-field);
      --join-se: 0;
      --join-es: var(--radius-field);
      --join-ee: 0;
    }
    :first-child:not(:last-child) {
      :where(.join-item) {
        --join-ss: var(--radius-field);
        --join-se: 0;
        --join-es: var(--radius-field);
        --join-ee: 0;
      }
    }
    > .join-item:where(:last-child) {
      --join-ss: 0;
      --join-se: var(--radius-field);
      --join-es: 0;
      --join-ee: var(--radius-field);
    }
    :last-child:not(:first-child) {
      :where(.join-item) {
        --join-ss: 0;
        --join-se: var(--radius-field);
        --join-es: 0;
        --join-ee: var(--radius-field);
      }
    }
    > .join-item:where(:only-child) {
      --join-ss: var(--radius-field);
      --join-se: var(--radius-field);
      --join-es: var(--radius-field);
      --join-ee: var(--radius-field);
    }
    :only-child {
      :where(.join-item) {
        --join-ss: var(--radius-field);
        --join-se: var(--radius-field);
        --join-es: var(--radius-field);
        --join-ee: var(--radius-field);
      }
    }
  }
  .chat {
    display: grid;
    column-gap: calc(0.25rem * 3);
    padding-block: calc(0.25rem * 1);
  }
  .line-clamp-3 {
    overflow: hidden;
    display: -webkit-box;
    -webkit-box-orient: vertical;
    -webkit-line-clamp: 3;
  }
  .prose {
    :root & {
      --tw-prose-body: color-mix(in oklab, var(--color-base-content) 80%, #0000);
      --tw-prose-headings: var(--color-base-content);
      --tw-prose-lead: var(--color-base-content);
      --tw-prose-links: var(--color-base-content);
      --tw-prose-bold: var(--color-base-content);
      --tw-prose-counters: var(--color-base-content);
      --tw-prose-bullets: color-mix(in oklab, var(--color-base-content) 50%, #0000);
      --tw-prose-hr: color-mix(in oklab, var(--color-base-content) 20%, #0000);
      --tw-prose-quotes: var(--color-base-content);
      --tw-prose-quote-borders: color-mix(in oklab, var(--color-base-content) 20%, #0000);
      --tw-prose-captions: color-mix(in oklab, var(--color-base-content) 50%, #0000);
      --tw-prose-code: var(--color-base-content);
      --tw-prose-pre-code: var(--color-neutral-content);
      --tw-prose-pre-bg: var(--color-neutral);
      --tw-prose-th-borders: color-mix(in oklab, var(--color-base-content) 50%, #0000);
      --tw-prose-td-borders: color-mix(in oklab, var(--color-base-content) 20%, #0000);
      --tw-prose-kbd: color-mix(in oklab, var(--color-base-content) 80%, #0000);
      :where(code):not(pre > code) {
        background-color: var(--color-base-200);
        border-radius: var(--radius-selector);
        border: var(--border) solid var(--color-base-300);
        padding-inline: 0.5em;
        font-weight: inherit;
        &:before,
    &:after {
          display: none;
        }
      }
    }
  }
  .mask {
    display: inline-block;
    vertical-align: middle;
    mask-size: contain;
    mask-repeat: no-repeat;
    mask-position: center;
  }
  .block {
    display: block;
  }
  .contents {
    display: contents;
  }
  .flex {
    display: flex;
  }
  .grid {
    display: grid;
  }
  .hidden {
    display: none;
  }
  .inline {
    display: inline;
  }
  .inline-block {
    display: inline-block;
  }
  .table {
    display: table;
  }
  .card-side {
    align-items: stretch;
    flex-direction: row;
    :where(figure:first-child) {
      overflow: hidden;
      border-start-start-radius: inherit;
      border-start-end-radius: unset;
      border-end-start-radius: inherit;
      border-end-end-radius: unset;
    }
    :where(figure:last-child) {
      overflow: hidden;
      border-start-start-radius: unset;
      border-start-end-radius: inherit;
      border-end-start-radius: unset;
      border-end-end-radius: inherit;
    }
    figure > * {
      max-width: unset;
    }
    :where(figure > *) {
      width: 100%;
      height: 100%;
      object-fit: cover;
    }
  }
  .btn-circle {
    border-radius: calc(infinity * 1px);
    padding-inline: calc(0.25rem * 0);
    width: var(--size);
    height: var(--size);
  }
  .h-5 {
    height: calc(var(--spacing) * 5);
  }
  .h-6 {
    height: calc(var(--spacing) * 6);
  }
  .h-8 {
    height: calc(var(--spacing) * 8);
  }
  .h-9 {
    height: calc(var(--spacing) * 9);
  }
  .h-12 {
    height: calc(var(--spacing) * 12);
  }
  .h-24 {
    height: calc(var(--spacing) * 24);
  }
  .h-32 {
    height: calc(var(--spacing) * 32);
  }
  .h-48 {
    height: calc(var(--spacing) * 48);
  }
  .h-50 {
    height: calc(var(--spacing) * 50);
  }
  .h-60 {
    height: calc(var(--spacing) * 60);
  }
  .h-64 {
    height: calc(var(--spacing) * 64);
  }
  .h-75 {
    height: calc(var(--spacing) * 75);
  }
  .h-80 {
    height: calc(var(--spacing) * 80);
  }
  .h-100 {
    height: calc(var(--spacing) * 100);
  }
  .h-\[460px\] {
    height: 460px;
  }
  .h-full {
    height: 100%;
  }
  .min-h-\[40vh\] {
    min-height: 40vh;
  }
  .min-h-\[50vh\] {
    min-height: 50vh;
  }
  .min-h-\[70vh\] {
    min-height: 70vh;
  }
  .min-h-screen {
    min-height: 100vh;
  }
  .btn-block {
    width: 100%;
  }
  .w-5 {
    width: calc(var(--spacing) * 5);
  }
  .w-6 {
    width: calc(var(--spacing) * 6);
  }
  .w-8 {
    width: calc(var(--spacing) * 8);
  }
  .w-9 {
    width: calc(var(--spacing) * 9);
  }
  .w-10 {
    width: calc(var(--spacing) * 10);
  }
  .w-12 {
    width: calc(var(--spacing) * 12);
  }
  .w-20 {
    width: calc(var(--spacing) * 20);
  }
  .w-24 {
    width: calc(var(--spacing) * 24);
  }
  .w-30 {
    width: calc(var(--spacing) * 30);
  }
  .w-32 {
    width: calc(var(--spacing) * 32);
  }
  .w-50 {
    width: calc(var(--spacing) * 50);
  }
  .w-52 {
    width: calc(var(--spacing) * 52);
  }
  .w-72 {
    width: calc(var(--spacing) * 72);
  }
  .w-80 {
    width: calc(var(--spacing) * 80);
  }
  .w-90 {
    width: calc(var(--spacing) * 90);
  }
  .w-96 {
    width: calc(var(--spacing) * 96);
  }
  .w-100 {
    width: calc(var(--spacing) * 100);
  }
  .w-120 {
    width: calc(var(--spacing) * 120);
  }
  .w-1100 {
    width: calc(var(--spacing) * 1100);
  }
  .w-auto {
    width: auto;
  }
  .w-full {
    width: 100%;
  }
  .w-max {
    width: max-content;
  }
  .max-w-0 {
    max-width: calc(var(--spacing) * 0);
  }
  .max-w-1 {
    max-width: calc(var(--spacing) * 1);
  }
  .max-w-1\/3 {
    max-width: calc(1/3 * 100%);
  }
  .max-w-2 {
    max-width: calc(var(--spacing) * 2);
  }
  .max-w-2\/3 {
    max-width: calc(2/3 * 100%);
  }
  .max-w-2xl {
    max-width: var(--container-2xl);
  }
  .max-w-4xl {
    max-width: var(--container-4xl);
  }
  .max-w-6xl {
    max-width: var(--container-6xl);
  }
  .max-w-389 {
    max-width: calc(var(--spacing) * 389);
  }
  .max-w-full {
    max-width: 100%;
  }
  .max-w-lg {
    max-width: var(--container-lg);
  }
  .max-w-md {
    max-width: var(--container-md);
  }
  .max-w-sm {
    max-width: var(--container-sm);
  }
  .max-w-xl {
    max-width: var(--container-xl);
  }
  .max-w-xs {
    max-width: var(--container-xs);
  }
  .min-w-max {
    min-width: max-content;
  }
  .flex-1 {
    flex: 1;
  }
  .flex-shrink {
    flex-shrink: 1;
  }
  .shrink-0 {
    flex-shrink: 0;
  }
  .flex-grow {
    flex-grow: 1;
  }
  .border-collapse {
    border-collapse: collapse;
  }
  .-translate-x-1 {
    --tw-translate-x: calc(var(--spacing) * -1);
    translate: var(--tw-translate-x) var(--tw-translate-y);
  }
  .scale-5 {
    --tw-scale-x: 5%;
    --tw-scale-y: 5%;
    --tw-scale-z: 5%;
    scale: var(--tw-scale-x) var(--tw-scale-y);
  }
  .scale-40 {
    --tw-scale-x: 40%;
    --tw-scale-y: 40%;
    --tw-scale-z: 40%;
    scale: var(--tw-scale-x) var(--tw-scale-y);
  }
  .scale-50 {
    --tw-scale-x: 50%;
    --tw-scale-y: 50%;
    --tw-scale-z: 50%;
    scale: var(--tw-scale-x) var(--tw-scale-y);
  }
  .scale-53 {
    --tw-scale-x: 53%;
    --tw-scale-y: 53%;
    --tw-scale-z: 53%;
    scale: var(--tw-scale-x) var(--tw-scale-y);
  }
  .scale-55 {
    --tw-scale-x: 55%;
    --tw-scale-y: 55%;
    --tw-scale-z: 55%;
    scale: var(--tw-scale-x) var(--tw-scale-y);
  }
  .scale-58 {
    --tw-scale-x: 58%;
    --tw-scale-y: 58%;
    --tw-scale-z: 58%;
    scale: var(--tw-scale-x) var(--tw-scale-y);
  }
  .scale-60 {
    --tw-scale-x: 60%;
    --tw-scale-y: 60%;
    --tw-scale-z: 60%;
    scale: var(--tw-scale-x) var(--tw-scale-y);
  }
  .scale-70 {
    --tw-scale-x: 70%;
    --tw-scale-y: 70%;
    --tw-scale-z: 70%;
    scale: var(--tw-scale-x) var(--tw-scale-y);
  }
  .scale-80 {
    --tw-scale-x: 80%;
    --tw-scale-y: 80%;
    --tw-scale-z: 80%;
    scale: var(--tw-scale-x) var(--tw-scale-y);
  }
  .scale-x-25 {
    --tw-scale-x: 25%;
    scale: var(--tw-scale-x) var(--tw-scale-y);
  }
  .scale-x-50 {
    --tw-scale-x: 50%;
    scale: var(--tw-scale-x) var(--tw-scale-y);
  }
  .scale-x-75 {
    --tw-scale-x: 75%;
    scale: var(--tw-scale-x) var(--tw-scale-y);
  }
  .scale-y-25 {
    --tw-scale-y: 25%;
    scale: var(--tw-scale-x) var(--tw-scale-y);
  }
  .scale-y-75 {
    --tw-scale-y: 75%;
    scale: var(--tw-scale-x) var(--tw-scale-y);
  }
  .swap-rotate {
    .swap-on, input:indeterminate ~ .swap-on {
      rotate: 45deg;
    }
    input:is(:checked, :indeterminate) ~ .swap-on, &.swap-active .swap-on {
      rotate: 0deg;
    }
    input:is(:checked, :indeterminate) ~ .swap-off, &.swap-active .swap-off {
      rotate: calc(45deg * -1);
    }
  }
  .transform {
    transform: var(--tw-rotate-x) var(--tw-rotate-y) var(--tw-rotate-z) var(--tw-skew-x) var(--tw-skew-y);
  }
  .skeleton {
    border-radius: var(--radius-box);
    background-color: var(--color-base-300);
    @media (prefers-reduced-motion: reduce) {
      transition-duration: 15s;
    }
    will-change: background-position;
    animation: skeleton 1.8s ease-in-out infinite;
    background-image: linear-gradient( 105deg, #0000 0% 40%, var(--color-base-100) 50%, #0000 60% 100% );
    background-size: 200% auto;
    background-repeat: no-repeat;
    background-position-x: -50%;
  }
  .link {
    cursor: pointer;
    text-decoration-line: underline;
    &:focus {
      --tw-outline-style: none;
      outline-style: none;
      @media (forced-colors: active) {
        outline: 2px solid transparent;
        outline-offset: 2px;
      }
    }
    &:focus-visible {
      outline: 2px solid currentColor;
      outline-offset: 2px;
    }
  }
  .cursor-pointer {
    cursor: pointer;
  }
  .resize {
    resize: both;
  }
  .list-none {
    list-style-type: none;
  }
  .stats-vertical {
    grid-auto-flow: row;
    overflow-y: auto;
    .stat:not(:last-child) {
      border-inline-end: none;
      border-block-end: var(--border) dashed color-mix(in oklab, currentColor 10%, #0000);
    }
  }
  .grid-cols-1 {
    grid-template-columns: repeat(1, minmax(0, 1fr));
  }
  .grid-cols-2 {
    grid-template-columns: repeat(2, minmax(0, 1fr));
  }
  .grid-cols-12 {
    grid-template-columns: repeat(12, minmax(0, 1fr));
  }
  .flex-col {
    flex-direction: column;
  }
  .flex-wrap {
    flex-wrap: wrap;
  }
  .place-items-center {
    place-items: center;
  }
  .items-center {
    align-items: center;
  }
  .justify-around {
    justify-content: space-around;
  }
  .justify-between {
    justify-content: space-between;
  }
  .justify-center {
    justify-content: center;
  }
  .justify-end {
    justify-content: flex-end;
  }
  .justify-evenly {
    justify-content: space-evenly;
  }
  .gap-1 {
    gap: calc(var(--spacing) * 1);
  }
  .gap-2 {
    gap: calc(var(--spacing) * 2);
  }
  .gap-3 {
    gap: calc(var(--spacing) * 3);
  }
  .gap-4 {
    gap: calc(var(--spacing) * 4);
  }
  .gap-6 {
    gap: calc(var(--spacing) * 6);
  }
  .gap-8 {
    gap: calc(var(--spacing) * 8);
  }
  .gap-10 {
    gap: calc(var(--spacing) * 10);
  }
  .gap-12 {
    gap: calc(var(--spacing) * 12);
  }
  .gap-20 {
    gap: calc(var(--spacing) * 20);
  }
  .gap-30 {
    gap: calc(var(--spacing) * 30);
  }
  .gap-40 {
    gap: calc(var(--spacing) * 40);
  }
  .gap-45 {
    gap: calc(var(--spacing) * 45);
  }
  .gap-50 {
    gap: calc(var(--spacing) * 50);
  }
  .space-y-2 {
    :where(& > :not(:last-child)) {
      --tw-space-y-reverse: 0;
      margin-block-start: calc(calc(var(--spacing) * 2) * var(--tw-space-y-reverse));
      margin-block-end: calc(calc(var(--spacing) * 2) * calc(1 - var(--tw-space-y-reverse)));
    }
  }
  .space-y-4 {
    :where(& > :not(:last-child)) {
      --tw-space-y-reverse: 0;
      margin-block-start: calc(calc(var(--spacing) * 4) * var(--tw-space-y-reverse));
      margin-block-end: calc(calc(var(--spacing) * 4) * calc(1 - var(--tw-space-y-reverse)));
    }
  }
  .space-y-6 {
    :where(& > :not(:last-child)) {
      --tw-space-y-reverse: 0;
      margin-block-start: calc(calc(var(--spacing) * 6) * var(--tw-space-y-reverse));
      margin-block-end: calc(calc(var(--spacing) * 6) * calc(1 - var(--tw-space-y-reverse)));
    }
  }
  .space-x-5 {
    :where(& > :not(:last-child)) {
      --tw-space-x-reverse: 0;
      margin-inline-start: calc(calc(var(--spacing) * 5) * var(--tw-space-x-reverse));
      margin-inline-end: calc(calc(var(--spacing) * 5) * calc(1 - var(--tw-space-x-reverse)));
    }
  }
  .space-x-10 {
    :where(& > :not(:last-child)) {
      --tw-space-x-reverse: 0;
      margin-inline-start: calc(calc(var(--spacing) * 10) * var(--tw-space-x-reverse));
      margin-inline-end: calc(calc(var(--spacing) * 10) * calc(1 - var(--tw-space-x-reverse)));
    }
  }
  .self-center {
    align-self: center;
  }
  .truncate {
    overflow: hidden;
    text-overflow: ellipsis;
    white-space: nowrap;
  }
  .overflow-hidden {
    overflow: hidden;
  }
  .overflow-x-auto {
    overflow-x: auto;
  }
  .overflow-y-auto {
    overflow-y: auto;
  }
  .overflow-y-scroll {
    overflow-y: scroll;
  }
  .menu-sm {
    :where(li:not(.menu-title) > *:not(ul, details, .menu-title)), :where(li:not(.menu-title) > details > summary:not(.menu-title)) {
      border-radius: var(--radius-field);
      padding-inline: calc(0.25rem * 2.5);
      padding-block: calc(0.25rem * 1);
      font-size: 0.75rem;
    }
    .menu-title {
      padding-inline: calc(0.25rem * 3);
      padding-block: calc(0.25rem * 2);
    }
  }
  .rounded {
    border-radius: 0.25rem;
  }
  .rounded-box {
    border-radius: var(--radius-box);
  }
  .rounded-box {
    border-radius: var(--radius-box);
  }
  .rounded-full {
    border-radius: calc(infinity * 1px);
  }
  .rounded-lg {
    border-radius: var(--radius-lg);
  }
  .border {
    border-style: var(--tw-border-style);
    border-width: 1px;
  }
  .border-2 {
    border-style: var(--tw-border-style);
    border-width: 2px;
  }
  .border-r-4 {
    border-right-style: var(--tw-border-style);
    border-right-width: 4px;
  }
  .alert-error {
    border-color: var(--color-error);
    color: var(--color-error-content);
    --alert-color: var(--color-error);
  }
  .alert-info {
    border-color: var(--color-info);
    color: var(--color-info-content);
    --alert-color: var(--color-info);
  }
  .alert-success {
    border-color: var(--color-success);
    color: var(--color-success-content);
    --alert-color: var(--color-success);
  }
  .alert-warning {
    border-color: var(--color-warning);
    color: var(--color-warning-content);
    --alert-color: var(--color-warning);
  }
  .border-primary {
    border-color: var(--color-primary);
  }
  .border-secondary {
    border-color: var(--color-secondary);
  }
  .border-white {
    border-color: var(--color-white);
  }
  .border-r-white {
    border-right-color: var(--color-white);
  }
  .bg-base-100 {
    background-color: var(--color-base-100);
  }
  .bg-base-200 {
    background-color: var(--color-base-200);
  }
  .bg-base-300 {
    background-color: var(--color-base-300);
  }
  .bg-gray-100 {
    background-color: var(--color-gray-100);
  }
  .bg-primary {
    background-color: var(--color-primary);
  }
  .bg-red-500 {
    background-color: var(--color-red-500);
  }
  .bg-gradient-to-tr {
    --tw-gradient-position: to top right in oklab;
    background-image: linear-gradient(var(--tw-gradient-stops));
  }
  .from-green-500 {
    --tw-gradient-from: var(--color-green-500);
    --tw-gradient-stops: var(--tw-gradient-via-stops, var(--tw-gradient-position), var(--tw-gradient-from) var(--tw-gradient-from-position), var(--tw-gradient-to) var(--tw-gradient-to-position));
  }
  .to-blue-400 {
    --tw-gradient-to: var(--color-blue-400);
    --tw-gradient-stops: var(--tw-gradient-via-stops, var(--tw-gradient-position), var(--tw-gradient-from) var(--tw-gradient-from-position), var(--tw-gradient-to) var(--tw-gradient-to-position));
  }
  .fill-current {
    fill: currentColor;
  }
  .fill-primary {
    fill: var(--color-primary);
  }
  .stroke-current {
    stroke: currentColor;
  }
  .object-cover {
    object-fit: cover;
  }
  .p-0 {
    padding: calc(var(--spacing) * 0);
  }
  .p-2 {
    padding: calc(var(--spacing) * 2);
  }
  .p-4 {
    padding: calc(var(--spacing) * 4);
  }
  .p-8 {
    padding: calc(var(--spacing) * 8);
  }
  .p-10 {
    padding: calc(var(--spacing) * 10);
  }
  .menu-title {
    padding-inline: calc(0.25rem * 3);
    padding-block: calc(0.25rem * 2);
    color: color-mix(in oklab, var(--color-base-content) 40%, transparent);
    font-size: 0.875rem;
    font-weight: 600;
  }
  .badge-lg {
    --size: calc(var(--size-selector, 0.25rem) * 7);
    font-size: 1rem;
    padding-inline: calc(0.25rem * 3.5 - var(--border));
  }
  .px-0 {
    padding-inline: calc(var(--spacing) * 0);
  }
  .px-1 {
    padding-inline: calc(var(--spacing) * 1);
  }
  .px-2 {
    padding-inline: calc(var(--spacing) * 2);
  }
  .px-4 {
    padding-inline: calc(var(--spacing) * 4);
  }
  .px-6 {
    padding-inline: calc(var(--spacing) * 6);
  }
  .px-8 {
    padding-inline: calc(var(--spacing) * 8);
  }
  .py-2 {
    padding-block: calc(var(--spacing) * 2);
  }
  .py-3 {
    padding-block: calc(var(--spacing) * 3);
  }
  .py-4 {
    padding-block: calc(var(--spacing) * 4);
  }
  .py-5 {
    padding-block: calc(var(--spacing) * 5);
  }
  .py-6 {
    padding-block: calc(var(--spacing) * 6);
  }
  .py-8 {
    padding-block: calc(var(--spacing) * 8);
  }
  .pr-0 {
    padding-right: calc(var(--spacing) * 0);
  }
  .pr-2 {
    padding-right: calc(var(--spacing) * 2);
  }
  .pr-3 {
    padding-right: calc(var(--spacing) * 3);
  }
  .pr-5 {
    padding-right: calc(var(--spacing) * 5);
  }
  .pr-6 {
    padding-right: calc(var(--spacing) * 6);
  }
  .pr-8 {
    padding-right: calc(var(--spacing) * 8);
  }
  .text-center {
    text-align: center;
  }
  .text-left {
    text-align: left;
  }
  .text-2xl {
    font-size: var(--text-2xl);
    line-height: var(--tw-leading, var(--text-2xl--line-height));
  }
  .text-3xl {
    font-size: var(--text-3xl);
    line-height: var(--tw-leading, var(--text-3xl--line-height));
  }
  .text-4xl {
    font-size: var(--text-4xl);
    line-height: var(--tw-leading, var(--text-4xl--line-height));
  }
  .text-5xl {
    font-size: var(--text-5xl);
    line-height: var(--tw-leading, var(--text-5xl--line-height));
  }
  .text-lg {
    font-size: var(--text-lg);
    line-height: var(--tw-leading, var(--text-lg--line-height));
  }
  .text-sm {
    font-size: var(--text-sm);
    line-height: var(--tw-leading, var(--text-sm--line-height));
  }
  .text-xl {
    font-size: var(--text-xl);
    line-height: var(--tw-leading, var(--text-xl--line-height));
  }
  .text-xs {
    font-size: var(--text-xs);
    line-height: var(--tw-leading, var(--text-xs--line-height));
  }
  .leading-relaxed {
    --tw-leading: var(--leading-relaxed);
    line-height: var(--leading-relaxed);
  }
  .font-bold {
    --tw-font-weight: var(--font-weight-bold);
    font-weight: var(--font-weight-bold);
  }
  .text-wrap {
    text-wrap: wrap;
  }
  .whitespace-normal {
    white-space: normal;
  }
  .whitespace-nowrap {
    white-space: nowrap;
  }
  .file-input-error {
    --btn-color: var(--color-error);
    &::file-selector-button {
      color: var(--color-error-content);
    }
    &, &:focus, &:focus-within {
      --input-color: var(--color-error);
    }
  }
  .checkbox-error {
    color: var(--color-error-content);
    --input-color: var(--color-error);
  }
  .checkbox-primary {
    color: var(--color-primary-content);
    --input-color: var(--color-primary);
  }
  .link-primary {
    color: var(--color-primary);
    @media (hover: hover) {
      &:hover {
        color: color-mix(in oklab, var(--color-primary) 80%, #000);
      }
    }
  }
  .progress-primary {
    color: var(--color-primary);
  }
  .text-base-content {
    color: var(--color-base-content);
  }
  .text-error {
    color: var(--color-error);
  }
  .text-neutral-content {
    color: var(--color-neutral-content);
  }
  .text-primary {
    color: var(--color-primary);
  }
  .text-primary-content {
    color: var(--color-primary-content);
  }
  .text-white {
    color: var(--color-white);
  }
  .lowercase {
    text-transform: lowercase;
  }
  .uppercase {
    text-transform: uppercase;
  }
  .link-hover {
    text-decoration-line: none;
    &:hover {
      @media (hover: hover) {
        text-decoration-line: underline;
      }
    }
  }
  .underline {
    text-decoration-line: underline;
  }
  .decoration-pink-500 {
    text-decoration-color: var(--color-pink-500);
  }
  .decoration-sky-500 {
    text-decoration-color: var(--color-sky-500);
  }
  .decoration-dotted {
    text-decoration-style: dotted;
  }
  .accent-pink-50 {
    accent-color: var(--color-pink-50);
  }
  .accent-pink-500 {
    accent-color: var(--color-pink-500);
  }
  .swap-active {
    .swap-off {
      opacity: 0%;
    }
    .swap-on {
      opacity: 100%;
    }
  }
  .opacity-30 {
    opacity: 30%;
  }
  .opacity-50 {
    opacity: 50%;
  }
  .opacity-70 {
    opacity: 70%;
  }
  .opacity-75 {
    opacity: 75%;
  }
  .shadow {
    --tw-shadow: 0 1px 3px 0 var(--tw-shadow-color, rgb(0 0 0 / 0.1)), 0 1px 2px -1px var(--tw-shadow-color, rgb(0 0 0 / 0.1));
    box-shadow: var(--tw-inset-shadow), var(--tw-inset-ring-shadow), var(--tw-ring-offset-shadow), var(--tw-ring-shadow), var(--tw-shadow);
  }
  .shadow-2xl {
    --tw-shadow: 0 25px 50px -12px var(--tw-shadow-color, rgb(0 0 0 / 0.25));
    box-shadow: var(--tw-inset-shadow), var(--tw-inset-ring-shadow), var(--tw-ring-offset-shadow), var(--tw-ring-shadow), var(--tw-shadow);
  }
  .shadow-lg {
    --tw-shadow: 0 10px 15px -3px var(--tw-shadow-color, rgb(0 0 0 / 0.1)), 0 4px 6px -4px var(--tw-shadow-color, rgb(0 0 0 / 0.1));
    box-shadow: var(--tw-inset-shadow), var(--tw-inset-ring-shadow), var(--tw-ring-offset-shadow), var(--tw-ring-shadow), var(--tw-shadow);
  }
  .shadow-md {
    --tw-shadow: 0 4px 6px -1px var(--tw-shadow-color, rgb(0 0 0 / 0.1)), 0 2px 4px -2px var(--tw-shadow-color, rgb(0 0 0 / 0.1));
    box-shadow: var(--tw-inset-shadow), var(--tw-inset-ring-shadow), var(--tw-ring-offset-shadow), var(--tw-ring-shadow), var(--tw-shadow);
  }
  .shadow-sm {
    --tw-shadow: 0 1px 3px 0 var(--tw-shadow-color, rgb(0 0 0 / 0.1)), 0 1px 2px -1px var(--tw-shadow-color, rgb(0 0 0 / 0.1));
    box-shadow: var(--tw-inset-shadow), var(--tw-inset-ring-shadow), var(--tw-ring-offset-shadow), var(--tw-ring-shadow), var(--tw-shadow);
  }
  .shadow-xl {
    --tw-shadow: 0 20px 25px -5px var(--tw-shadow-color, rgb(0 0 0 / 0.1)), 0 8px 10px -6px var(--tw-shadow-color, rgb(0 0 0 / 0.1));
    box-shadow: var(--tw-inset-shadow), var(--tw-inset-ring-shadow), var(--tw-ring-offset-shadow), var(--tw-ring-shadow), var(--tw-shadow);
  }
  .outline {
    outline-style: var(--tw-outline-style);
    outline-width: 1px;
  }
  .btn-ghost {
    &:not(.btn-active, :hover, :active:focus, :focus-visible) {
      --btn-shadow: "";
      --btn-bg: #0000;
      --btn-border: #0000;
      --btn-noise: none;
      &:not(:disabled, [disabled], .btn-disabled) {
        outline-color: currentColor;
        --btn-fg: currentColor;
      }
    }
  }
  .filter {
    filter: var(--tw-blur,) var(--tw-brightness,) var(--tw-contrast,) var(--tw-grayscale,) var(--tw-hue-rotate,) var(--tw-invert,) var(--tw-saturate,) var(--tw-sepia,) var(--tw-drop-shadow,);
  }
  .transition {
    transition-property: color, background-color, border-color, outline-color, text-decoration-color, fill, stroke, --tw-gradient-from, --tw-gradient-via, --tw-gradient-to, opacity, box-shadow, transform, translate, scale, rotate, filter, -webkit-backdrop-filter, backdrop-filter;
    transition-timing-function: var(--tw-ease, var(--default-transition-timing-function));
    transition-duration: var(--tw-duration, var(--default-transition-duration));
  }
  .transition-shadow {
    transition-property: box-shadow;
    transition-timing-function: var(--tw-ease, var(--default-transition-timing-function));
    transition-duration: var(--tw-duration, var(--default-transition-duration));
  }
  .duration-300 {
    --tw-duration: 300ms;
    transition-duration: 300ms;
  }
  .ease-in-out {
    --tw-ease: var(--ease-in-out);
    transition-timing-function: var(--ease-in-out);
  }
  .ease-out {
    --tw-ease: var(--ease-out);
    transition-timing-function: var(--ease-out);
  }
  .btn-outline {
    &:not( .btn-active, :hover, :active:focus, :focus-visible, :disabled, [disabled], .btn-disabled, :checked ) {
      --btn-shadow: "";
      --btn-bg: #0000;
      --btn-fg: var(--btn-color);
      --btn-border: var(--btn-color);
      --btn-noise: none;
    }
  }
  .btn-lg {
    --fontsize: 1.125rem;
    --btn-p: 1.25rem;
    --size: calc(var(--size-field, 0.25rem) * 12);
  }
  .btn-sm {
    --fontsize: 0.75rem;
    --btn-p: 0.75rem;
    --size: calc(var(--size-field, 0.25rem) * 8);
  }
  .btn-xs {
    --fontsize: 0.6875rem;
    --btn-p: 0.5rem;
    --size: calc(var(--size-field, 0.25rem) * 6);
  }
  .badge-info {
    --badge-color: var(--color-info);
    --badge-fg: var(--color-info-content);
  }
  .badge-primary {
    --badge-color: var(--color-primary);
    --badge-fg: var(--color-primary-content);
  }
  .badge-secondary {
    --badge-color: var(--color-secondary);
    --badge-fg: var(--color-secondary-content);
  }
  .badge-success {
    --badge-color: var(--color-success);
    --badge-fg: var(--color-success-content);
  }
  .badge-warning {
    --badge-color: var(--color-warning);
    --badge-fg: var(--color-warning-content);
  }
  .btn-error {
    --btn-color: var(--color-error);
    --btn-fg: var(--color-error-content);
  }
  .btn-info {
    --btn-color: var(--color-info);
    --btn-fg: var(--color-info-content);
  }
  .btn-primary {
    --btn-color: var(--color-primary);
    --btn-fg: var(--color-primary-content);
  }
  .btn-secondary {
    --btn-color: var(--color-secondary);
    --btn-fg: var(--color-secondary-content);
  }
  .btn-success {
    --btn-color: var(--color-success);
    --btn-fg: var(--color-success-content);
  }
  .btn-warning {
    --btn-color: var(--color-warning);
    --btn-fg: var(--color-warning-content);
  }
  .input-error {
    &, &:focus, &:focus-within {
      --input-color: var(--color-error);
    }
  }
  .mask-squircle {
    mask-image: url("data:image/svg+xml,%3csvg width='200' height='200' xmlns='http://www.w3.org/2000/svg'%3e%3cpath d='M100 0C20 0 0 20 0 100s20 100 100 100 100-20 100-100S180 0 100 0Z'/%3e%3c/svg%3e");
  }
  .select-error {
    &, &:focus, &:focus-within {
      --input-color: var(--color-error);
    }
  }
  .textarea-error {
    &, &:focus, &:focus-within {
      --input-color: var(--color-error);
    }
  }
  .hover\:decoration-pink-500 {
    &:hover {
      @media (hover: hover) {
        text-decoration-color: var(--color-pink-500);
      }
    }
  }
  .hover\:shadow-2xl {
    &:hover {
      @media (hover: hover) {
        --tw-shadow: 0 25px 50px -12px var(--tw-shadow-color, rgb(0 0 0 / 0.25));
        box-shadow: var(--tw-inset-shadow), var(--tw-inset-ring-shadow), var(--tw-ring-offset-shadow), var(--tw-ring-shadow), var(--tw-shadow);
      }
    }
  }
  .sm\:block {
    @media (width >= 40rem) {
      display: block;
    }
  }
  .sm\:h-64 {
    @media (width >= 40rem) {
      height: calc(var(--spacing) * 64);
    }
  }
  .sm\:min-h-\[70vh\] {
    @media (width >= 40rem) {
      min-height: 70vh;
    }
  }
  .sm\:w-2\/3 {
    @media (width >= 40rem) {
      width: calc(2/3 * 100%);
    }
  }
  .sm\:max-w-sm {
    @media (width >= 40rem) {
      max-width: var(--container-sm);
    }
  }
  .sm\:flex-row {
    @media (width >= 40rem) {
      flex-direction: row;
    }
  }
<<<<<<< HEAD
  .sm\:pt-4 {
    @media (width >= 40rem) {
      padding-top: calc(var(--spacing) * 4);
    }
  }
  .sm\:pb-4 {
    @media (width >= 40rem) {
      padding-bottom: calc(var(--spacing) * 4);
    }
  }
  .sm\:text-2xl {
    @media (width >= 40rem) {
      font-size: var(--text-2xl);
      line-height: var(--tw-leading, var(--text-2xl--line-height));
    }
  }
=======
>>>>>>> d317645a
  .sm\:text-lg {
    @media (width >= 40rem) {
      font-size: var(--text-lg);
      line-height: var(--tw-leading, var(--text-lg--line-height));
    }
  }
<<<<<<< HEAD
  .sm\:text-xl {
    @media (width >= 40rem) {
      font-size: var(--text-xl);
      line-height: var(--tw-leading, var(--text-xl--line-height));
    }
  }
  .sm\:whitespace-nowrap {
    @media (width >= 40rem) {
      white-space: nowrap;
    }
  }
  .md\:top-50 {
    @media (width >= 48rem) {
      top: calc(var(--spacing) * 50);
    }
  }
  .md\:col-span-2 {
    @media (width >= 48rem) {
      grid-column: span 2 / span 2;
    }
  }
=======
>>>>>>> d317645a
  .md\:mt-0 {
    @media (width >= 48rem) {
      margin-top: calc(var(--spacing) * 0);
    }
  }
  .md\:ml-3 {
    @media (width >= 48rem) {
      margin-left: calc(var(--spacing) * 3);
    }
  }
  .md\:ml-auto {
    @media (width >= 48rem) {
      margin-left: auto;
    }
  }
  .md\:flex {
    @media (width >= 48rem) {
      display: flex;
    }
  }
  .md\:h-\[650px\] {
    @media (width >= 48rem) {
      height: 650px;
    }
  }
<<<<<<< HEAD
=======
  .md\:w-0 {
    @media (width >= 48rem) {
      width: calc(var(--spacing) * 0);
    }
  }
>>>>>>> d317645a
  .md\:w-1\/2 {
    @media (width >= 48rem) {
      width: calc(1/2 * 100%);
    }
  }
  .md\:w-148 {
    @media (width >= 48rem) {
      width: calc(var(--spacing) * 148);
    }
  }
  .md\:w-auto {
    @media (width >= 48rem) {
      width: auto;
    }
  }
<<<<<<< HEAD
  .md\:max-w-md {
=======
  .md\:w-full {
>>>>>>> d317645a
    @media (width >= 48rem) {
      width: 100%;
    }
  }
  .md\:max-w-md {
    @media (width >= 48rem) {
      max-width: var(--container-md);
    }
  }
  .md\:scale-38 {
    @media (width >= 48rem) {
      --tw-scale-x: 38%;
      --tw-scale-y: 38%;
      --tw-scale-z: 38%;
      scale: var(--tw-scale-x) var(--tw-scale-y);
    }
  }
  .md\:grid-cols-2 {
    @media (width >= 48rem) {
      grid-template-columns: repeat(2, minmax(0, 1fr));
    }
  }
  .md\:grid-cols-3 {
    @media (width >= 48rem) {
      grid-template-columns: repeat(3, minmax(0, 1fr));
    }
  }
  .md\:flex-row {
    @media (width >= 48rem) {
      flex-direction: row;
    }
  }
  .md\:items-center {
    @media (width >= 48rem) {
      align-items: center;
    }
  }
  .md\:justify-center {
    @media (width >= 48rem) {
      justify-content: center;
    }
  }
  .md\:gap-6 {
    @media (width >= 48rem) {
      gap: calc(var(--spacing) * 6);
    }
  }
  .md\:text-left {
    @media (width >= 48rem) {
      text-align: left;
    }
  }
  .md\:text-3xl {
    @media (width >= 48rem) {
      font-size: var(--text-3xl);
      line-height: var(--tw-leading, var(--text-3xl--line-height));
    }
  }
  .md\:text-lg {
    @media (width >= 48rem) {
      font-size: var(--text-lg);
      line-height: var(--tw-leading, var(--text-lg--line-height));
    }
  }
  .md\:text-xl {
    @media (width >= 48rem) {
      font-size: var(--text-xl);
      line-height: var(--tw-leading, var(--text-xl--line-height));
    }
  }
  .lg\:col-span-1 {
    @media (width >= 64rem) {
      grid-column: span 1 / span 1;
    }
  }
  .lg\:col-span-2 {
    @media (width >= 64rem) {
      grid-column: span 2 / span 2;
    }
  }
  .lg\:ml-8 {
    @media (width >= 64rem) {
      margin-left: calc(var(--spacing) * 8);
    }
  }
  .lg\:flex {
    @media (width >= 64rem) {
      display: flex;
    }
  }
  .lg\:hidden {
    @media (width >= 64rem) {
      display: none;
    }
  }
  .lg\:h-\[800px\] {
    @media (width >= 64rem) {
      height: 800px;
    }
  }
  .lg\:w-1\/2 {
    @media (width >= 64rem) {
      width: calc(1/2 * 100%);
    }
  }
  .lg\:scale-32 {
    @media (width >= 64rem) {
      --tw-scale-x: 32%;
      --tw-scale-y: 32%;
      --tw-scale-z: 32%;
      scale: var(--tw-scale-x) var(--tw-scale-y);
    }
  }
  .lg\:scale-50 {
    @media (width >= 64rem) {
      --tw-scale-x: 50%;
      --tw-scale-y: 50%;
      --tw-scale-z: 50%;
      scale: var(--tw-scale-x) var(--tw-scale-y);
    }
  }
  .lg\:scale-70 {
    @media (width >= 64rem) {
      --tw-scale-x: 70%;
      --tw-scale-y: 70%;
      --tw-scale-z: 70%;
      scale: var(--tw-scale-x) var(--tw-scale-y);
    }
  }
  .lg\:scale-80 {
    @media (width >= 64rem) {
      --tw-scale-x: 80%;
      --tw-scale-y: 80%;
      --tw-scale-z: 80%;
      scale: var(--tw-scale-x) var(--tw-scale-y);
    }
  }
  .lg\:grid-cols-2 {
    @media (width >= 64rem) {
      grid-template-columns: repeat(2, minmax(0, 1fr));
    }
  }
  .lg\:grid-cols-3 {
    @media (width >= 64rem) {
      grid-template-columns: repeat(3, minmax(0, 1fr));
    }
  }
  .lg\:grid-cols-4 {
    @media (width >= 64rem) {
      grid-template-columns: repeat(4, minmax(0, 1fr));
    }
  }
  .lg\:grid-cols-5 {
    @media (width >= 64rem) {
      grid-template-columns: repeat(5, minmax(0, 1fr));
    }
  }
  .lg\:grid-cols-6 {
    @media (width >= 64rem) {
      grid-template-columns: repeat(6, minmax(0, 1fr));
    }
  }
  .lg\:grid-cols-8 {
    @media (width >= 64rem) {
      grid-template-columns: repeat(8, minmax(0, 1fr));
    }
  }
  .lg\:flex-row {
    @media (width >= 64rem) {
      flex-direction: row;
    }
  }
  .lg\:flex-nowrap {
    @media (width >= 64rem) {
      flex-wrap: nowrap;
    }
  }
  .lg\:text-2xl {
    @media (width >= 64rem) {
      font-size: var(--text-2xl);
      line-height: var(--tw-leading, var(--text-2xl--line-height));
    }
  }
<<<<<<< HEAD
  .lg\:text-3xl {
    @media (width >= 64rem) {
      font-size: var(--text-3xl);
      line-height: var(--tw-leading, var(--text-3xl--line-height));
    }
  }
  .lg\:text-4xl {
    @media (width >= 64rem) {
      font-size: var(--text-4xl);
      line-height: var(--tw-leading, var(--text-4xl--line-height));
    }
  }
=======
>>>>>>> d317645a
  .lg\:text-5xl {
    @media (width >= 64rem) {
      font-size: var(--text-5xl);
      line-height: var(--tw-leading, var(--text-5xl--line-height));
    }
  }
  .lg\:text-xl {
    @media (width >= 64rem) {
      font-size: var(--text-xl);
      line-height: var(--tw-leading, var(--text-xl--line-height));
    }
  }
<<<<<<< HEAD
  .xl\:scale-25 {
    @media (width >= 80rem) {
      --tw-scale-x: 25%;
      --tw-scale-y: 25%;
      --tw-scale-z: 25%;
      scale: var(--tw-scale-x) var(--tw-scale-y);
    }
  }
=======
>>>>>>> d317645a
  .xl\:scale-28 {
    @media (width >= 80rem) {
      --tw-scale-x: 28%;
      --tw-scale-y: 28%;
      --tw-scale-z: 28%;
      scale: var(--tw-scale-x) var(--tw-scale-y);
    }
  }
  .xl\:scale-30 {
    @media (width >= 80rem) {
      --tw-scale-x: 30%;
      --tw-scale-y: 30%;
      --tw-scale-z: 30%;
      scale: var(--tw-scale-x) var(--tw-scale-y);
    }
  }
  .xl\:scale-50 {
    @media (width >= 80rem) {
      --tw-scale-x: 50%;
      --tw-scale-y: 50%;
      --tw-scale-z: 50%;
      scale: var(--tw-scale-x) var(--tw-scale-y);
    }
  }
  .xl\:scale-75 {
    @media (width >= 80rem) {
      --tw-scale-x: 75%;
      --tw-scale-y: 75%;
      --tw-scale-z: 75%;
      scale: var(--tw-scale-x) var(--tw-scale-y);
    }
  }
  .xl\:scale-80 {
    @media (width >= 80rem) {
      --tw-scale-x: 80%;
      --tw-scale-y: 80%;
      --tw-scale-z: 80%;
      scale: var(--tw-scale-x) var(--tw-scale-y);
    }
  }
}
@layer base {
  :where(:root),:root:has(input.theme-controller[value=light]:checked),[data-theme=light] {
    color-scheme: light;
    --color-base-100: oklch(100% 0 0);
    --color-base-200: oklch(98% 0 0);
    --color-base-300: oklch(95% 0 0);
    --color-base-content: oklch(21% 0.006 285.885);
    --color-primary: oklch(45% 0.24 277.023);
    --color-primary-content: oklch(93% 0.034 272.788);
    --color-secondary: oklch(65% 0.241 354.308);
    --color-secondary-content: oklch(94% 0.028 342.258);
    --color-accent: oklch(77% 0.152 181.912);
    --color-accent-content: oklch(38% 0.063 188.416);
    --color-neutral: oklch(14% 0.005 285.823);
    --color-neutral-content: oklch(92% 0.004 286.32);
    --color-info: oklch(74% 0.16 232.661);
    --color-info-content: oklch(29% 0.066 243.157);
    --color-success: oklch(76% 0.177 163.223);
    --color-success-content: oklch(37% 0.077 168.94);
    --color-warning: oklch(82% 0.189 84.429);
    --color-warning-content: oklch(41% 0.112 45.904);
    --color-error: oklch(71% 0.194 13.428);
    --color-error-content: oklch(27% 0.105 12.094);
    --radius-selector: 0.5rem;
    --radius-field: 0.25rem;
    --radius-box: 0.5rem;
    --size-selector: 0.25rem;
    --size-field: 0.25rem;
    --border: 1px;
    --depth: 1;
    --noise: 0;
  }
}
@layer base {
  @media (prefers-color-scheme: dark) {
    :root {
      color-scheme: dark;
      --color-base-100: oklch(25.33% 0.016 252.42);
      --color-base-200: oklch(23.26% 0.014 253.1);
      --color-base-300: oklch(21.15% 0.012 254.09);
      --color-base-content: oklch(97.807% 0.029 256.847);
      --color-primary: oklch(58% 0.233 277.117);
      --color-primary-content: oklch(96% 0.018 272.314);
      --color-secondary: oklch(65% 0.241 354.308);
      --color-secondary-content: oklch(94% 0.028 342.258);
      --color-accent: oklch(77% 0.152 181.912);
      --color-accent-content: oklch(38% 0.063 188.416);
      --color-neutral: oklch(14% 0.005 285.823);
      --color-neutral-content: oklch(92% 0.004 286.32);
      --color-info: oklch(74% 0.16 232.661);
      --color-info-content: oklch(29% 0.066 243.157);
      --color-success: oklch(76% 0.177 163.223);
      --color-success-content: oklch(37% 0.077 168.94);
      --color-warning: oklch(82% 0.189 84.429);
      --color-warning-content: oklch(41% 0.112 45.904);
      --color-error: oklch(71% 0.194 13.428);
      --color-error-content: oklch(27% 0.105 12.094);
      --radius-selector: 0.5rem;
      --radius-field: 0.25rem;
      --radius-box: 0.5rem;
      --size-selector: 0.25rem;
      --size-field: 0.25rem;
      --border: 1px;
      --depth: 1;
      --noise: 0;
    }
  }
}
@layer base {
  :root:has(input.theme-controller[value=light]:checked),[data-theme=light] {
    color-scheme: light;
    --color-base-100: oklch(100% 0 0);
    --color-base-200: oklch(98% 0 0);
    --color-base-300: oklch(95% 0 0);
    --color-base-content: oklch(21% 0.006 285.885);
    --color-primary: oklch(45% 0.24 277.023);
    --color-primary-content: oklch(93% 0.034 272.788);
    --color-secondary: oklch(65% 0.241 354.308);
    --color-secondary-content: oklch(94% 0.028 342.258);
    --color-accent: oklch(77% 0.152 181.912);
    --color-accent-content: oklch(38% 0.063 188.416);
    --color-neutral: oklch(14% 0.005 285.823);
    --color-neutral-content: oklch(92% 0.004 286.32);
    --color-info: oklch(74% 0.16 232.661);
    --color-info-content: oklch(29% 0.066 243.157);
    --color-success: oklch(76% 0.177 163.223);
    --color-success-content: oklch(37% 0.077 168.94);
    --color-warning: oklch(82% 0.189 84.429);
    --color-warning-content: oklch(41% 0.112 45.904);
    --color-error: oklch(71% 0.194 13.428);
    --color-error-content: oklch(27% 0.105 12.094);
    --radius-selector: 0.5rem;
    --radius-field: 0.25rem;
    --radius-box: 0.5rem;
    --size-selector: 0.25rem;
    --size-field: 0.25rem;
    --border: 1px;
    --depth: 1;
    --noise: 0;
  }
}
@layer base {
  :root:has(input.theme-controller[value=dark]:checked),[data-theme=dark] {
    color-scheme: dark;
    --color-base-100: oklch(25.33% 0.016 252.42);
    --color-base-200: oklch(23.26% 0.014 253.1);
    --color-base-300: oklch(21.15% 0.012 254.09);
    --color-base-content: oklch(97.807% 0.029 256.847);
    --color-primary: oklch(58% 0.233 277.117);
    --color-primary-content: oklch(96% 0.018 272.314);
    --color-secondary: oklch(65% 0.241 354.308);
    --color-secondary-content: oklch(94% 0.028 342.258);
    --color-accent: oklch(77% 0.152 181.912);
    --color-accent-content: oklch(38% 0.063 188.416);
    --color-neutral: oklch(14% 0.005 285.823);
    --color-neutral-content: oklch(92% 0.004 286.32);
    --color-info: oklch(74% 0.16 232.661);
    --color-info-content: oklch(29% 0.066 243.157);
    --color-success: oklch(76% 0.177 163.223);
    --color-success-content: oklch(37% 0.077 168.94);
    --color-warning: oklch(82% 0.189 84.429);
    --color-warning-content: oklch(41% 0.112 45.904);
    --color-error: oklch(71% 0.194 13.428);
    --color-error-content: oklch(27% 0.105 12.094);
    --radius-selector: 0.5rem;
    --radius-field: 0.25rem;
    --radius-box: 0.5rem;
    --size-selector: 0.25rem;
    --size-field: 0.25rem;
    --border: 1px;
    --depth: 1;
    --noise: 0;
  }
}
@layer base {
  @property --radialprogress {
    syntax: "<percentage>";
    inherits: true;
    initial-value: 0%;
  }
}
@layer base {
  :root {
    scrollbar-color: color-mix(in oklch, currentColor 35%, #0000) #0000;
  }
}
@layer base {
  :root:has( .modal-open, .modal[open], .modal:target, .modal-toggle:checked, .drawer:not([class*="drawer-open"]) > .drawer-toggle:checked ) {
    overflow: hidden;
  }
}
@layer base {
  :root,
[data-theme] {
    background-color: var(--root-bg, var(--color-base-100));
    color: var(--color-base-content);
  }
}
@layer base {
  :root {
    --fx-noise: url("data:image/svg+xml,%3Csvg xmlns='http://www.w3.org/2000/svg'%3E%3Cfilter id='a'%3E%3CfeTurbulence type='fractalNoise' baseFrequency='1.34' numOctaves='4' stitchTiles='stitch'%3E%3C/feTurbulence%3E%3C/filter%3E%3Crect width='100%25' height='100%25' filter='url(%23a)' opacity='0.2'%3E%3C/rect%3E%3C/svg%3E");
  }
  .chat {
    --mask-chat: url("data:image/svg+xml,%3csvg width='13' height='13' xmlns='http://www.w3.org/2000/svg'%3e%3cpath fill='black' d='M0 11.5004C0 13.0004 2 13.0004 2 13.0004H12H13V0.00036329L12.5 0C12.5 0 11.977 2.09572 11.8581 2.50033C11.6075 3.35237 10.9149 4.22374 9 5.50036C6 7.50036 0 10.0004 0 11.5004Z'/%3e%3c/svg%3e");
  }
}
@layer base {
  :where(
  :root:has(
      .modal-open,
      .modal[open],
      .modal:target,
      .modal-toggle:checked,
      .drawer:not(.drawer-open) > .drawer-toggle:checked
    )
) {
    scrollbar-gutter: stable;
    background-image: linear-gradient(var(--color-base-100), var(--color-base-100));
    --root-bg: color-mix(in srgb, var(--color-base-100), oklch(0% 0 0) 40%);
  }
}
@keyframes skeleton {
  0% {
    background-position: 150%;
  }
  100% {
    background-position: -50%;
  }
}
@keyframes progress {
  50% {
    background-position-x: -115%;
  }
}
@keyframes radio {
  0% {
    padding: 5px;
  }
  50% {
    padding: 3px;
  }
}
@keyframes dropdown {
  0% {
    opacity: 0;
  }
}
@keyframes rating {
  0%, 40% {
    scale: 1.1;
    filter: brightness(1.05) contrast(1.05);
  }
}
@keyframes toast {
  0% {
    scale: 0.9;
    opacity: 0;
  }
  100% {
    scale: 1;
    opacity: 1;
  }
}
@layer base {
  @media (prefers-color-scheme: dark) {
    :root {
      color-scheme: dark;
      --color-base-100: oklch(98% 0 0);
      --color-base-200: oklch(97% 0 0);
      --color-base-300: oklch(92% 0 0);
      --color-base-content: oklch(20% 0 0);
      --color-primary: oklch(60% 0.25 292.717);
      --color-primary-content: oklch(97% 0 0);
      --color-secondary: oklch(63% 0.237 25.331);
      --color-secondary-content: oklch(97% 0 0);
      --color-accent: oklch(75% 0.183 55.934);
      --color-accent-content: oklch(97% 0 0);
      --color-neutral: oklch(97% 0 0);
      --color-neutral-content: oklch(20% 0 0);
      --color-info: oklch(78% 0.154 211.53);
      --color-info-content: oklch(20% 0 0);
      --color-success: oklch(76% 0.233 130.85);
      --color-success-content: oklch(20% 0 0);
      --color-warning: oklch(45% 0.187 3.815);
      --color-warning-content: oklch(97% 0 0);
      --color-error: oklch(63% 0.237 25.331);
      --color-error-content: oklch(97% 0 0);
      --radius-selector: 0rem;
      --radius-field: 0rem;
      --radius-box: 0rem;
      --size-selector: 0.25rem;
      --size-field: 0.25rem;
      --border: 1px;
      --depth: 0;
      --noise: 0;
    }
  }
}
@layer base {
  :root:has(input.theme-controller[value=light]:checked),[data-theme="light"] {
    color-scheme: dark;
    --color-base-100: oklch(98% 0 0);
    --color-base-200: oklch(97% 0 0);
    --color-base-300: oklch(92% 0 0);
    --color-base-content: oklch(20% 0 0);
    --color-primary: oklch(60% 0.25 292.717);
    --color-primary-content: oklch(97% 0 0);
    --color-secondary: oklch(63% 0.237 25.331);
    --color-secondary-content: oklch(97% 0 0);
    --color-accent: oklch(75% 0.183 55.934);
    --color-accent-content: oklch(97% 0 0);
    --color-neutral: oklch(97% 0 0);
    --color-neutral-content: oklch(20% 0 0);
    --color-info: oklch(78% 0.154 211.53);
    --color-info-content: oklch(20% 0 0);
    --color-success: oklch(76% 0.233 130.85);
    --color-success-content: oklch(20% 0 0);
    --color-warning: oklch(45% 0.187 3.815);
    --color-warning-content: oklch(97% 0 0);
    --color-error: oklch(63% 0.237 25.331);
    --color-error-content: oklch(97% 0 0);
    --radius-selector: 0rem;
    --radius-field: 0rem;
    --radius-box: 0rem;
    --size-selector: 0.25rem;
    --size-field: 0.25rem;
    --border: 1px;
    --depth: 0;
    --noise: 0;
  }
}
@layer base {
  @media (prefers-color-scheme: dark) {
    :root {
      color-scheme: dark;
      --color-base-100: oklch(21% 0.006 285.885);
      --color-base-200: oklch(14% 0.005 285.823);
      --color-base-300: oklch(27% 0.006 286.033);
      --color-base-content: oklch(97% 0 0);
      --color-primary: oklch(60% 0.25 292.717);
      --color-primary-content: oklch(97% 0 0);
      --color-secondary: oklch(57% 0.245 27.325);
      --color-secondary-content: oklch(97% 0 0);
      --color-accent: oklch(75% 0.183 55.934);
      --color-accent-content: oklch(97% 0 0);
      --color-neutral: oklch(14% 0.005 285.823);
      --color-neutral-content: oklch(97% 0 0);
      --color-info: oklch(78% 0.154 211.53);
      --color-info-content: oklch(14% 0.005 285.823);
      --color-success: oklch(76% 0.233 130.85);
      --color-success-content: oklch(20% 0 0);
      --color-warning: oklch(45% 0.187 3.815);
      --color-warning-content: oklch(97% 0 0);
      --color-error: oklch(57% 0.245 27.325);
      --color-error-content: oklch(97% 0 0);
      --radius-selector: 0rem;
      --radius-field: 0rem;
      --radius-box: 0rem;
      --size-selector: 0.25rem;
      --size-field: 0.25rem;
      --border: 1px;
      --depth: 0;
      --noise: 0;
    }
  }
}
@layer base {
  :where(:root),:root:has(input.theme-controller[value=dark]:checked),[data-theme="dark"] {
    color-scheme: dark;
    --color-base-100: oklch(21% 0.006 285.885);
    --color-base-200: oklch(14% 0.005 285.823);
    --color-base-300: oklch(27% 0.006 286.033);
    --color-base-content: oklch(97% 0 0);
    --color-primary: oklch(60% 0.25 292.717);
    --color-primary-content: oklch(97% 0 0);
    --color-secondary: oklch(57% 0.245 27.325);
    --color-secondary-content: oklch(97% 0 0);
    --color-accent: oklch(75% 0.183 55.934);
    --color-accent-content: oklch(97% 0 0);
    --color-neutral: oklch(14% 0.005 285.823);
    --color-neutral-content: oklch(97% 0 0);
    --color-info: oklch(78% 0.154 211.53);
    --color-info-content: oklch(14% 0.005 285.823);
    --color-success: oklch(76% 0.233 130.85);
    --color-success-content: oklch(20% 0 0);
    --color-warning: oklch(45% 0.187 3.815);
    --color-warning-content: oklch(97% 0 0);
    --color-error: oklch(57% 0.245 27.325);
    --color-error-content: oklch(97% 0 0);
    --radius-selector: 0rem;
    --radius-field: 0rem;
    --radius-box: 0rem;
    --size-selector: 0.25rem;
    --size-field: 0.25rem;
    --border: 1px;
    --depth: 0;
    --noise: 0;
  }
}
@property --tw-translate-x {
  syntax: "*";
  inherits: false;
  initial-value: 0;
}
@property --tw-translate-y {
  syntax: "*";
  inherits: false;
  initial-value: 0;
}
@property --tw-translate-z {
  syntax: "*";
  inherits: false;
  initial-value: 0;
}
@property --tw-scale-x {
  syntax: "*";
  inherits: false;
  initial-value: 1;
}
@property --tw-scale-y {
  syntax: "*";
  inherits: false;
  initial-value: 1;
}
@property --tw-scale-z {
  syntax: "*";
  inherits: false;
  initial-value: 1;
}
@property --tw-rotate-x {
  syntax: "*";
  inherits: false;
  initial-value: rotateX(0);
}
@property --tw-rotate-y {
  syntax: "*";
  inherits: false;
  initial-value: rotateY(0);
}
@property --tw-rotate-z {
  syntax: "*";
  inherits: false;
  initial-value: rotateZ(0);
}
@property --tw-skew-x {
  syntax: "*";
  inherits: false;
  initial-value: skewX(0);
}
@property --tw-skew-y {
  syntax: "*";
  inherits: false;
  initial-value: skewY(0);
}
@property --tw-space-y-reverse {
  syntax: "*";
  inherits: false;
  initial-value: 0;
}
@property --tw-space-x-reverse {
  syntax: "*";
  inherits: false;
  initial-value: 0;
}
@property --tw-border-style {
  syntax: "*";
  inherits: false;
  initial-value: solid;
}
@property --tw-gradient-position {
  syntax: "*";
  inherits: false;
}
@property --tw-gradient-from {
  syntax: "<color>";
  inherits: false;
  initial-value: #0000;
}
@property --tw-gradient-via {
  syntax: "<color>";
  inherits: false;
  initial-value: #0000;
}
@property --tw-gradient-to {
  syntax: "<color>";
  inherits: false;
  initial-value: #0000;
}
@property --tw-gradient-stops {
  syntax: "*";
  inherits: false;
}
@property --tw-gradient-via-stops {
  syntax: "*";
  inherits: false;
}
@property --tw-gradient-from-position {
  syntax: "<length-percentage>";
  inherits: false;
  initial-value: 0%;
}
@property --tw-gradient-via-position {
  syntax: "<length-percentage>";
  inherits: false;
  initial-value: 50%;
}
@property --tw-gradient-to-position {
  syntax: "<length-percentage>";
  inherits: false;
  initial-value: 100%;
}
@property --tw-leading {
  syntax: "*";
  inherits: false;
}
@property --tw-font-weight {
  syntax: "*";
  inherits: false;
}
@property --tw-shadow {
  syntax: "*";
  inherits: false;
  initial-value: 0 0 #0000;
}
@property --tw-shadow-color {
  syntax: "*";
  inherits: false;
}
@property --tw-inset-shadow {
  syntax: "*";
  inherits: false;
  initial-value: 0 0 #0000;
}
@property --tw-inset-shadow-color {
  syntax: "*";
  inherits: false;
}
@property --tw-ring-color {
  syntax: "*";
  inherits: false;
}
@property --tw-ring-shadow {
  syntax: "*";
  inherits: false;
  initial-value: 0 0 #0000;
}
@property --tw-inset-ring-color {
  syntax: "*";
  inherits: false;
}
@property --tw-inset-ring-shadow {
  syntax: "*";
  inherits: false;
  initial-value: 0 0 #0000;
}
@property --tw-ring-inset {
  syntax: "*";
  inherits: false;
}
@property --tw-ring-offset-width {
  syntax: "<length>";
  inherits: false;
  initial-value: 0px;
}
@property --tw-ring-offset-color {
  syntax: "*";
  inherits: false;
  initial-value: #fff;
}
@property --tw-ring-offset-shadow {
  syntax: "*";
  inherits: false;
  initial-value: 0 0 #0000;
}
@property --tw-outline-style {
  syntax: "*";
  inherits: false;
  initial-value: solid;
}
@property --tw-blur {
  syntax: "*";
  inherits: false;
}
@property --tw-brightness {
  syntax: "*";
  inherits: false;
}
@property --tw-contrast {
  syntax: "*";
  inherits: false;
}
@property --tw-grayscale {
  syntax: "*";
  inherits: false;
}
@property --tw-hue-rotate {
  syntax: "*";
  inherits: false;
}
@property --tw-invert {
  syntax: "*";
  inherits: false;
}
@property --tw-opacity {
  syntax: "*";
  inherits: false;
}
@property --tw-saturate {
  syntax: "*";
  inherits: false;
}
@property --tw-sepia {
  syntax: "*";
  inherits: false;
}
@property --tw-drop-shadow {
  syntax: "*";
  inherits: false;
}
@property --tw-duration {
  syntax: "*";
  inherits: false;
}
@property --tw-ease {
  syntax: "*";
  inherits: false;
}<|MERGE_RESOLUTION|>--- conflicted
+++ resolved
@@ -4038,7 +4038,7 @@
       flex-direction: row;
     }
   }
-<<<<<<< HEAD
+
   .sm\:pt-4 {
     @media (width >= 40rem) {
       padding-top: calc(var(--spacing) * 4);
@@ -4055,15 +4055,14 @@
       line-height: var(--tw-leading, var(--text-2xl--line-height));
     }
   }
-=======
->>>>>>> d317645a
+
   .sm\:text-lg {
     @media (width >= 40rem) {
       font-size: var(--text-lg);
       line-height: var(--tw-leading, var(--text-lg--line-height));
     }
   }
-<<<<<<< HEAD
+
   .sm\:text-xl {
     @media (width >= 40rem) {
       font-size: var(--text-xl);
@@ -4085,8 +4084,7 @@
       grid-column: span 2 / span 2;
     }
   }
-=======
->>>>>>> d317645a
+
   .md\:mt-0 {
     @media (width >= 48rem) {
       margin-top: calc(var(--spacing) * 0);
@@ -4112,14 +4110,13 @@
       height: 650px;
     }
   }
-<<<<<<< HEAD
-=======
+
   .md\:w-0 {
     @media (width >= 48rem) {
       width: calc(var(--spacing) * 0);
     }
   }
->>>>>>> d317645a
+
   .md\:w-1\/2 {
     @media (width >= 48rem) {
       width: calc(1/2 * 100%);
@@ -4135,11 +4132,9 @@
       width: auto;
     }
   }
-<<<<<<< HEAD
-  .md\:max-w-md {
-=======
+
   .md\:w-full {
->>>>>>> d317645a
+
     @media (width >= 48rem) {
       width: 100%;
     }
@@ -4323,7 +4318,7 @@
       line-height: var(--tw-leading, var(--text-2xl--line-height));
     }
   }
-<<<<<<< HEAD
+
   .lg\:text-3xl {
     @media (width >= 64rem) {
       font-size: var(--text-3xl);
@@ -4336,8 +4331,7 @@
       line-height: var(--tw-leading, var(--text-4xl--line-height));
     }
   }
-=======
->>>>>>> d317645a
+
   .lg\:text-5xl {
     @media (width >= 64rem) {
       font-size: var(--text-5xl);
@@ -4350,7 +4344,7 @@
       line-height: var(--tw-leading, var(--text-xl--line-height));
     }
   }
-<<<<<<< HEAD
+
   .xl\:scale-25 {
     @media (width >= 80rem) {
       --tw-scale-x: 25%;
@@ -4359,8 +4353,7 @@
       scale: var(--tw-scale-x) var(--tw-scale-y);
     }
   }
-=======
->>>>>>> d317645a
+
   .xl\:scale-28 {
     @media (width >= 80rem) {
       --tw-scale-x: 28%;
