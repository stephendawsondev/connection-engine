--- conflicted
+++ resolved
@@ -4059,7 +4059,7 @@
       line-height: var(--tw-leading, var(--text-lg--line-height));
     }
   }
-<<<<<<< HEAD
+
   .sm\:text-xl {
     @media (width >= 40rem) {
       font-size: var(--text-xl);
@@ -4081,8 +4081,7 @@
       grid-column: span 2 / span 2;
     }
   }
-=======
->>>>>>> acef415c
+
   .md\:mt-0 {
     @media (width >= 48rem) {
       margin-top: calc(var(--spacing) * 0);
@@ -4093,15 +4092,9 @@
       margin-left: calc(var(--spacing) * 3);
     }
   }
-<<<<<<< HEAD
   .md\:ml-8 {
     @media (width >= 48rem) {
       margin-left: calc(var(--spacing) * 8);
-=======
-  .md\:ml-auto {
-    @media (width >= 48rem) {
-      margin-left: auto;
->>>>>>> acef415c
     }
   }
   .md\:flex {
@@ -4114,14 +4107,13 @@
       height: 650px;
     }
   }
-<<<<<<< HEAD
-=======
+
   .md\:w-0 {
     @media (width >= 48rem) {
       width: calc(var(--spacing) * 0);
     }
   }
->>>>>>> acef415c
+
   .md\:w-1\/2 {
     @media (width >= 48rem) {
       width: calc(1/2 * 100%);
@@ -4137,7 +4129,7 @@
       width: auto;
     }
   }
-<<<<<<< HEAD
+
   .md\:max-w-md {
     @media (width >= 48rem) {
       max-width: var(--container-md);
@@ -4151,11 +4143,6 @@
   .md\:max-w-xs {
     @media (width >= 48rem) {
       max-width: var(--container-xs);
-=======
-  .md\:w-full {
-    @media (width >= 48rem) {
-      width: 100%;
->>>>>>> acef415c
     }
   }
   .md\:scale-38 {
@@ -4344,7 +4331,6 @@
       flex-wrap: nowrap;
     }
   }
-<<<<<<< HEAD
   .lg\:gap-0 {
     @media (width >= 64rem) {
       gap: calc(var(--spacing) * 0);
@@ -4384,8 +4370,6 @@
       padding-left: calc(var(--spacing) * 8);
     }
   }
-=======
->>>>>>> acef415c
   .lg\:text-2xl {
     @media (width >= 64rem) {
       font-size: var(--text-2xl);
@@ -4404,7 +4388,6 @@
       line-height: var(--tw-leading, var(--text-5xl--line-height));
     }
   }
-<<<<<<< HEAD
   .lg\:text-xl {
     @media (width >= 64rem) {
       font-size: var(--text-xl);
@@ -4419,8 +4402,7 @@
       scale: var(--tw-scale-x) var(--tw-scale-y);
     }
   }
-=======
->>>>>>> acef415c
+
   .xl\:scale-28 {
     @media (width >= 80rem) {
       --tw-scale-x: 28%;
