/*! tailwindcss v4.0.14 | MIT License | https://tailwindcss.com */
@layer theme, base, components, utilities;
@layer theme {
  :root, :host {
    --font-sans: ui-sans-serif, system-ui, sans-serif, "Apple Color Emoji",
      "Segoe UI Emoji", "Segoe UI Symbol", "Noto Color Emoji";
    --font-mono: ui-monospace, SFMono-Regular, Menlo, Monaco, Consolas, "Liberation Mono",
      "Courier New", monospace;
    --color-sky-500: oklch(0.685 0.169 237.323);
    --color-pink-50: oklch(0.971 0.014 343.198);
    --color-pink-500: oklch(0.656 0.241 354.308);
    --color-black: #000;
    --color-white: #fff;
    --spacing: 0.25rem;
    --container-md: 28rem;
    --container-2xl: 42rem;
    --container-4xl: 56rem;
    --text-xs: 0.75rem;
    --text-xs--line-height: calc(1 / 0.75);
    --text-sm: 0.875rem;
    --text-sm--line-height: calc(1.25 / 0.875);
    --text-lg: 1.125rem;
    --text-lg--line-height: calc(1.75 / 1.125);
    --text-xl: 1.25rem;
    --text-xl--line-height: calc(1.75 / 1.25);
    --text-2xl: 1.5rem;
    --text-2xl--line-height: calc(2 / 1.5);
    --text-3xl: 1.875rem;
    --text-3xl--line-height: calc(2.25 / 1.875);
    --text-5xl: 3rem;
    --text-5xl--line-height: 1;
    --font-weight-bold: 700;
    --radius-lg: 0.5rem;
    --ease-out: cubic-bezier(0, 0, 0.2, 1);
    --ease-in-out: cubic-bezier(0.4, 0, 0.2, 1);
    --default-transition-duration: 150ms;
    --default-transition-timing-function: cubic-bezier(0.4, 0, 0.2, 1);
    --default-font-family: var(--font-sans);
    --default-font-feature-settings: var(--font-sans--font-feature-settings);
    --default-font-variation-settings: var(
      --font-sans--font-variation-settings
    );
    --default-mono-font-family: var(--font-mono);
    --default-mono-font-feature-settings: var(
      --font-mono--font-feature-settings
    );
    --default-mono-font-variation-settings: var(
      --font-mono--font-variation-settings
    );
  }
}
@layer base {
  *, ::after, ::before, ::backdrop, ::file-selector-button {
    box-sizing: border-box;
    margin: 0;
    padding: 0;
    border: 0 solid;
  }
  html, :host {
    line-height: 1.5;
    -webkit-text-size-adjust: 100%;
    tab-size: 4;
    font-family: var( --default-font-family, ui-sans-serif, system-ui, sans-serif, "Apple Color Emoji", "Segoe UI Emoji", "Segoe UI Symbol", "Noto Color Emoji" );
    font-feature-settings: var(--default-font-feature-settings, normal);
    font-variation-settings: var( --default-font-variation-settings, normal );
    -webkit-tap-highlight-color: transparent;
  }
  body {
    line-height: inherit;
  }
  hr {
    height: 0;
    color: inherit;
    border-top-width: 1px;
  }
  abbr:where([title]) {
    -webkit-text-decoration: underline dotted;
    text-decoration: underline dotted;
  }
  h1, h2, h3, h4, h5, h6 {
    font-size: inherit;
    font-weight: inherit;
  }
  a {
    color: inherit;
    -webkit-text-decoration: inherit;
    text-decoration: inherit;
  }
  b, strong {
    font-weight: bolder;
  }
  code, kbd, samp, pre {
    font-family: var( --default-mono-font-family, ui-monospace, SFMono-Regular, Menlo, Monaco, Consolas, "Liberation Mono", "Courier New", monospace );
    font-feature-settings: var( --default-mono-font-feature-settings, normal );
    font-variation-settings: var( --default-mono-font-variation-settings, normal );
    font-size: 1em;
  }
  small {
    font-size: 80%;
  }
  sub, sup {
    font-size: 75%;
    line-height: 0;
    position: relative;
    vertical-align: baseline;
  }
  sub {
    bottom: -0.25em;
  }
  sup {
    top: -0.5em;
  }
  table {
    text-indent: 0;
    border-color: inherit;
    border-collapse: collapse;
  }
  :-moz-focusring {
    outline: auto;
  }
  progress {
    vertical-align: baseline;
  }
  summary {
    display: list-item;
  }
  ol, ul, menu {
    list-style: none;
  }
  img, svg, video, canvas, audio, iframe, embed, object {
    display: block;
    vertical-align: middle;
  }
  img, video {
    max-width: 100%;
    height: auto;
  }
  button, input, select, optgroup, textarea, ::file-selector-button {
    font: inherit;
    font-feature-settings: inherit;
    font-variation-settings: inherit;
    letter-spacing: inherit;
    color: inherit;
    border-radius: 0;
    background-color: transparent;
    opacity: 1;
  }
  :where(select:is([multiple], [size])) optgroup {
    font-weight: bolder;
  }
  :where(select:is([multiple], [size])) optgroup option {
    padding-inline-start: 20px;
  }
  ::file-selector-button {
    margin-inline-end: 4px;
  }
  ::placeholder {
    opacity: 1;
    color: color-mix(in oklab, currentColor 50%, transparent);
  }
  textarea {
    resize: vertical;
  }
  ::-webkit-search-decoration {
    -webkit-appearance: none;
  }
  ::-webkit-date-and-time-value {
    min-height: 1lh;
    text-align: inherit;
  }
  ::-webkit-datetime-edit {
    display: inline-flex;
  }
  ::-webkit-datetime-edit-fields-wrapper {
    padding: 0;
  }
  ::-webkit-datetime-edit, ::-webkit-datetime-edit-year-field, ::-webkit-datetime-edit-month-field, ::-webkit-datetime-edit-day-field, ::-webkit-datetime-edit-hour-field, ::-webkit-datetime-edit-minute-field, ::-webkit-datetime-edit-second-field, ::-webkit-datetime-edit-millisecond-field, ::-webkit-datetime-edit-meridiem-field {
    padding-block: 0;
  }
  :-moz-ui-invalid {
    box-shadow: none;
  }
  button, input:where([type="button"], [type="reset"], [type="submit"]), ::file-selector-button {
    appearance: button;
  }
  ::-webkit-inner-spin-button, ::-webkit-outer-spin-button {
    height: auto;
  }
  [hidden]:where(:not([hidden="until-found"])) {
    display: none !important;
  }
}
@layer utilities {
  .modal {
    pointer-events: none;
    visibility: hidden;
    position: fixed;
    inset: calc(0.25rem * 0);
    margin: calc(0.25rem * 0);
    display: grid;
    height: 100%;
    max-height: none;
    width: 100%;
    max-width: none;
    align-items: center;
    justify-items: center;
    background-color: transparent;
    padding: calc(0.25rem * 0);
    color: inherit;
    overflow-x: hidden;
    transition: transform 0.3s ease-out, visibility 0.3s allow-discrete, background-color 0.3s ease-out, opacity 0.1s ease-out;
    overflow-y: hidden;
    overscroll-behavior: contain;
    z-index: 999;
    &::backdrop {
      display: none;
    }
    &.modal-open, &[open], &:target {
      background-color: oklch(0% 0 0/ 0.4);
      transition: transform 0.3s ease-out, background-color 0.3s ease-out, opacity 0.1s ease-out;
      pointer-events: auto;
      visibility: visible;
      opacity: 100%;
      .modal-box {
        translate: 0 0;
        scale: 1;
        opacity: 1;
      }
    }
    @starting-style {
      &.modal-open, &[open], &:target {
        visibility: hidden;
        opacity: 0%;
      }
    }
  }
  .drawer-side {
    pointer-events: none;
    visibility: hidden;
    position: fixed;
    inset-inline-start: calc(0.25rem * 0);
    top: calc(0.25rem * 0);
    grid-column-start: 1;
    grid-row-start: 1;
    display: grid;
    width: 100%;
    grid-template-columns: repeat(1, minmax(0, 1fr));
    grid-template-rows: repeat(1, minmax(0, 1fr));
    align-items: flex-start;
    justify-items: start;
    overflow-x: hidden;
    overflow-y: hidden;
    overscroll-behavior: contain;
    opacity: 0%;
    transition: opacity 0.2s ease-out 0.1s allow-discrete, visibility 0.3s ease-out 0.1s allow-discrete;
    height: 100vh;
    height: 100dvh;
    > .drawer-overlay {
      position: sticky;
      top: calc(0.25rem * 0);
      cursor: pointer;
      place-self: stretch;
      background-color: oklch(0% 0 0 / 40%);
    }
    > * {
      grid-column-start: 1;
      grid-row-start: 1;
    }
    > *:not(.drawer-overlay) {
      will-change: transform;
      transition: translate 0.3s ease-out;
      translate: -100%;
      [dir="rtl"] & {
        translate: 100%;
      }
    }
  }
  .drawer-open {
    > .drawer-side {
      overflow-y: auto;
    }
    > .drawer-toggle {
      display: none;
      & ~ .drawer-side {
        pointer-events: auto;
        visibility: visible;
        position: sticky;
        display: block;
        width: auto;
        overscroll-behavior: auto;
        opacity: 100%;
        & > .drawer-overlay {
          cursor: default;
          background-color: transparent;
        }
        & > *:not(.drawer-overlay) {
          translate: 0%;
          [dir="rtl"] & {
            translate: 0%;
          }
        }
      }
      &:checked ~ .drawer-side {
        pointer-events: auto;
        visibility: visible;
      }
    }
  }
  .modal-toggle {
    position: fixed;
    height: calc(0.25rem * 0);
    width: calc(0.25rem * 0);
    appearance: none;
    opacity: 0%;
    &:checked + .modal {
      pointer-events: auto;
      visibility: visible;
      opacity: 100%;
      background-color: oklch(0% 0 0/ 0.4);
      .modal-box {
        translate: 0 0;
        scale: 1;
        opacity: 1;
      }
    }
    @starting-style {
      &:checked + .modal {
        visibility: hidden;
        opacity: 0%;
      }
    }
  }
  .drawer-toggle {
    position: fixed;
    height: calc(0.25rem * 0);
    width: calc(0.25rem * 0);
    appearance: none;
    opacity: 0%;
    &:checked {
      & ~ .drawer-side {
        pointer-events: auto;
        visibility: visible;
        overflow-y: auto;
        opacity: 100%;
        & > *:not(.drawer-overlay) {
          translate: 0%;
        }
      }
    }
    &:focus-visible ~ .drawer-content label.drawer-button {
      outline: 2px solid;
      outline-offset: 2px;
    }
  }
  .tab {
    position: relative;
    display: inline-flex;
    cursor: pointer;
    appearance: none;
    flex-wrap: wrap;
    align-items: center;
    justify-content: center;
    text-align: center;
    webkit-user-select: none;
    user-select: none;
    &:hover {
      @media (hover: hover) {
        color: var(--color-base-content);
      }
    }
    --tab-p: 1rem;
    --tab-bg: var(--color-base-100);
    --tab-border-color: var(--color-base-300);
    --tab-radius-ss: 0;
    --tab-radius-se: 0;
    --tab-radius-es: 0;
    --tab-radius-ee: 0;
    --tab-order: 0;
    --tab-radius-min: calc(0.75rem - var(--border));
    border-color: #0000;
    order: var(--tab-order);
    height: calc(var(--size-field, 0.25rem) * 10);
    font-size: 0.875rem;
    padding-inline-start: var(--tab-p);
    padding-inline-end: var(--tab-p);
    &:is(input[type="radio"]) {
      min-width: fit-content;
      &:after {
        content: attr(aria-label);
      }
    }
    &:is(label) {
      position: relative;
      input {
        position: absolute;
        inset: calc(0.25rem * 0);
        cursor: pointer;
        appearance: none;
        opacity: 0%;
      }
    }
    &:checked, &:is(label:has(:checked)), &:is(.tab-active, [aria-selected="true"]) {
      & + .tab-content {
        display: block;
        height: 100%;
      }
    }
    &:not(:checked, label:has(:checked), :hover, .tab-active, [aria-selected="true"]) {
      color: color-mix(in oklab, var(--color-base-content) 50%, transparent);
    }
    &:not(input):empty {
      flex-grow: 1;
      cursor: default;
    }
    &:focus {
      --tw-outline-style: none;
      outline-style: none;
      @media (forced-colors: active) {
        outline: 2px solid transparent;
        outline-offset: 2px;
      }
    }
    &:focus-visible, &:is(label:has(:checked:focus-visible)) {
      outline: 2px solid currentColor;
      outline-offset: -5px;
    }
    &[disabled] {
      pointer-events: none;
      opacity: 40%;
    }
  }
  .menu {
    display: flex;
    width: fit-content;
    flex-direction: column;
    flex-wrap: wrap;
    padding: calc(0.25rem * 2);
    --menu-active-fg: var(--color-neutral-content);
    --menu-active-bg: var(--color-neutral);
    font-size: 0.875rem;
    :where(li ul) {
      position: relative;
      margin-inline-start: calc(0.25rem * 4);
      padding-inline-start: calc(0.25rem * 2);
      white-space: nowrap;
      &:before {
        position: absolute;
        inset-inline-start: calc(0.25rem * 0);
        top: calc(0.25rem * 3);
        bottom: calc(0.25rem * 3);
        background-color: var(--color-base-content);
        opacity: 10%;
        width: var(--border);
        content: "";
      }
    }
    :where(li > .menu-dropdown:not(.menu-dropdown-show)) {
      display: none;
    }
    :where(li:not(.menu-title) > *:not(ul, details, .menu-title, .btn)), :where(li:not(.menu-title) > details > summary:not(.menu-title)) {
      display: grid;
      grid-auto-flow: column;
      align-content: flex-start;
      align-items: center;
      gap: calc(0.25rem * 2);
      border-radius: var(--radius-field);
      padding-inline: calc(0.25rem * 3);
      padding-block: calc(0.25rem * 1.5);
      text-align: start;
      transition-property: color, background-color, box-shadow;
      transition-duration: 0.2s;
      transition-timing-function: cubic-bezier(0, 0, 0.2, 1);
      grid-auto-columns: minmax(auto, max-content) auto max-content;
      text-wrap: balance;
      user-select: none;
    }
    :where(li > details > summary) {
      --tw-outline-style: none;
      outline-style: none;
      @media (forced-colors: active) {
        outline: 2px solid transparent;
        outline-offset: 2px;
      }
      &::-webkit-details-marker {
        display: none;
      }
    }
    :where(li > details > summary), :where(li > .menu-dropdown-toggle) {
      &:after {
        justify-self: flex-end;
        display: block;
        height: 0.375rem;
        width: 0.375rem;
        rotate: -135deg;
        translate: 0 -1px;
        transition-property: rotate, translate;
        transition-duration: 0.2s;
        content: "";
        transform-origin: 50% 50%;
        box-shadow: 2px 2px inset;
        pointer-events: none;
      }
    }
    :where(li > details[open] > summary):after, :where(li > .menu-dropdown-toggle.menu-dropdown-show):after {
      rotate: 45deg;
      translate: 0 1px;
    }
    :where( li:not(.menu-title, .disabled) > *:not(ul, details, .menu-title), li:not(.menu-title, .disabled) > details > summary:not(.menu-title) ):not(.menu-active, :active, .btn) {
      &.menu-focus, &:focus-visible {
        cursor: pointer;
        background-color: color-mix(in oklab, var(--color-base-content) 10%, transparent);
        color: var(--color-base-content);
        --tw-outline-style: none;
        outline-style: none;
        @media (forced-colors: active) {
          outline: 2px solid transparent;
          outline-offset: 2px;
        }
      }
    }
    :where( li:not(.menu-title, .disabled) > *:not(ul, details, .menu-title):not(.menu-active, :active, .btn):hover, li:not(.menu-title, .disabled) > details > summary:not(.menu-title):not(.menu-active, :active, .btn):hover ) {
      cursor: pointer;
      background-color: color-mix(in oklab, var(--color-base-content) 10%, transparent);
      --tw-outline-style: none;
      outline-style: none;
      @media (forced-colors: active) {
        outline: 2px solid transparent;
        outline-offset: 2px;
      }
      box-shadow: 0 1px oklch(0% 0 0 / 0.01) inset, 0 -1px oklch(100% 0 0 / 0.01) inset;
    }
    :where(li:empty) {
      background-color: var(--color-base-content);
      opacity: 10%;
      margin: 0.5rem 1rem;
      height: 1px;
    }
    :where(li) {
      position: relative;
      display: flex;
      flex-shrink: 0;
      flex-direction: column;
      flex-wrap: wrap;
      align-items: stretch;
      .badge {
        justify-self: flex-end;
      }
      & > *:not(ul, .menu-title, details, .btn):active, & > *:not(ul, .menu-title, details, .btn).menu-active, & > details > summary:active {
        --tw-outline-style: none;
        outline-style: none;
        @media (forced-colors: active) {
          outline: 2px solid transparent;
          outline-offset: 2px;
        }
        color: var(--menu-active-fg);
        background-color: var(--menu-active-bg);
        background-size: auto, calc(var(--noise) * 100%);
        background-image: none, var(--fx-noise);
        &:not(&:active) {
          box-shadow: 0 2px calc(var(--depth) * 3px) -2px var(--menu-active-bg);
        }
      }
      &.menu-disabled {
        pointer-events: none;
        color: color-mix(in oklab, var(--color-base-content) 20%, transparent);
      }
    }
    .dropdown:focus-within {
      .menu-dropdown-toggle:after {
        rotate: 45deg;
        translate: 0 1px;
      }
    }
    .dropdown-content {
      margin-top: calc(0.25rem * 2);
      padding: calc(0.25rem * 2);
      &:before {
        display: none;
      }
    }
  }
  .collapse-arrow {
    > .collapse-title:after {
      position: absolute;
      display: block;
      height: 0.5rem;
      width: 0.5rem;
      transform: translateY(-100%) rotate(45deg);
      transition-property: all;
      transition-timing-function: cubic-bezier(0.4, 0, 0.2, 1);
      transition-duration: 0.2s;
      top: 1.9rem;
      inset-inline-end: 1.4rem;
      content: "";
      transform-origin: 75% 75%;
      box-shadow: 2px 2px;
      pointer-events: none;
    }
  }
  .collapse-plus {
    > .collapse-title:after {
      position: absolute;
      display: block;
      height: 0.5rem;
      width: 0.5rem;
      transition-property: all;
      transition-duration: 300ms;
      transition-timing-function: cubic-bezier(0.4, 0, 0.2, 1);
      top: 0.9rem;
      inset-inline-end: 1.4rem;
      content: "+";
      pointer-events: none;
    }
  }
  .dropdown {
    position: relative;
    display: inline-block;
    position-area: var(--anchor-v, bottom) var(--anchor-h, span-right);
    & > *:not(summary):focus {
      --tw-outline-style: none;
      outline-style: none;
      @media (forced-colors: active) {
        outline: 2px solid transparent;
        outline-offset: 2px;
      }
    }
    .dropdown-content {
      position: absolute;
    }
    &:not(details, .dropdown-open, .dropdown-hover:hover, :focus-within) {
      .dropdown-content {
        display: none;
        transform-origin: top;
        opacity: 0%;
        scale: 95%;
      }
    }
    &[popover], .dropdown-content {
      z-index: 999;
      animation: dropdown 0.2s;
      transition-property: opacity, scale, display;
      transition-behavior: allow-discrete;
      transition-duration: 0.2s;
      transition-timing-function: cubic-bezier(0.4, 0, 0.2, 1);
    }
    @starting-style {
      &[popover], .dropdown-content {
        scale: 95%;
        opacity: 0;
      }
    }
    &.dropdown-open, &:not(.dropdown-hover):focus, &:focus-within {
      > [tabindex]:first-child {
        pointer-events: none;
      }
      .dropdown-content {
        opacity: 100%;
      }
    }
    &.dropdown-hover:hover {
      .dropdown-content {
        opacity: 100%;
        scale: 100%;
      }
    }
    &:is(details) {
      summary {
        &::-webkit-details-marker {
          display: none;
        }
      }
    }
    &.dropdown-open, &:focus, &:focus-within {
      .dropdown-content {
        scale: 100%;
      }
    }
    &:where([popover]) {
      background: #0000;
    }
    &[popover] {
      position: fixed;
      color: inherit;
      @supports not (position-area: bottom) {
        margin: auto;
        &.dropdown-open:not(:popover-open) {
          display: none;
          transform-origin: top;
          opacity: 0%;
          scale: 95%;
        }
        &::backdrop {
          background-color: color-mix(in oklab, #000 30%, #0000);
        }
      }
      &:not(.dropdown-open, :popover-open) {
        display: none;
        transform-origin: top;
        opacity: 0%;
        scale: 95%;
      }
    }
  }
  .btn {
    display: inline-flex;
    flex-shrink: 0;
    cursor: pointer;
    flex-wrap: nowrap;
    align-items: center;
    justify-content: center;
    gap: calc(0.25rem * 1.5);
    text-align: center;
    vertical-align: middle;
    outline-offset: 2px;
    webkit-user-select: none;
    user-select: none;
    padding-inline: var(--btn-p);
    color: var(--btn-fg);
    --tw-prose-links: var(--btn-fg);
    height: var(--size);
    font-size: var(--fontsize, 0.875rem);
    font-weight: 600;
    outline-color: var(--btn-color, var(--color-base-content));
    transition-property: color, background-color, border-color, box-shadow;
    transition-timing-function: cubic-bezier(0, 0, 0.2, 1);
    transition-duration: 0.2s;
    border-start-start-radius: var(--join-ss, var(--radius-field));
    border-start-end-radius: var(--join-se, var(--radius-field));
    border-end-start-radius: var(--join-es, var(--radius-field));
    border-end-end-radius: var(--join-ee, var(--radius-field));
    background-color: var(--btn-bg);
    background-size: auto, calc(var(--noise) * 100%);
    background-image: none, var(--btn-noise);
    border-width: var(--border);
    border-style: solid;
    border-color: var(--btn-border);
    text-shadow: 0 0.5px oklch(100% 0 0 / calc(var(--depth) * 0.15));
    box-shadow: 0 0.5px 0 0.5px oklch(100% 0 0 / calc(var(--depth) * 6%)) inset, var(--btn-shadow);
    --size: calc(var(--size-field, 0.25rem) * 10);
    --btn-bg: var(--btn-color, var(--color-base-200));
    --btn-fg: var(--color-base-content);
    --btn-p: 1rem;
    --btn-border: color-mix(in oklab, var(--btn-bg), #000 calc(var(--depth) * 5%));
    --btn-shadow: 0 3px 2px -2px color-mix(in oklab, var(--btn-bg) calc(var(--depth) * 30%), #0000),
    0 4px 3px -2px color-mix(in oklab, var(--btn-bg) calc(var(--depth) * 30%), #0000);
    --btn-noise: var(--fx-noise);
    .prose & {
      text-decoration-line: none;
    }
    @media (hover: hover) {
      &:hover {
        --btn-bg: color-mix(in oklab, var(--btn-color, var(--color-base-200)), #000 7%);
      }
    }
    &:focus-visible {
      outline-width: 2px;
      outline-style: solid;
    }
    &:active:not(.btn-active) {
      translate: 0 0.5px;
      --btn-bg: color-mix(in oklab, var(--btn-color, var(--color-base-200)), #000 5%);
      --btn-border: color-mix(in oklab, var(--btn-color, var(--color-base-200)), #000 7%);
      --btn-shadow: 0 0 0 0 oklch(0% 0 0/0), 0 0 0 0 oklch(0% 0 0/0);
    }
    &:is(:disabled, [disabled], .btn-disabled) {
      &:not(.btn-link, .btn-ghost) {
        background-color: color-mix(in oklab, var(--color-base-content) 10%, transparent);
        box-shadow: none;
      }
      pointer-events: none;
      --btn-border: #0000;
      --btn-noise: none;
      --btn-fg: color-mix(in oklch, var(--color-base-content) 20%, #0000);
      @media (hover: hover) {
        &:hover {
          pointer-events: none;
          background-color: color-mix(in oklab, var(--color-neutral) 20%, transparent);
          --btn-border: #0000;
          --btn-fg: color-mix(in oklch, var(--color-base-content) 20%, #0000);
        }
      }
    }
    &:is(input[type="checkbox"], input[type="radio"]) {
      appearance: none;
      &::after {
        content: attr(aria-label);
      }
    }
    &:where(input:checked:not(.filter .btn)) {
      --btn-color: var(--color-primary);
      --btn-fg: var(--color-primary-content);
      isolation: isolate;
    }
  }
  .loading {
    pointer-events: none;
    display: inline-block;
    aspect-ratio: 1 / 1;
    background-color: currentColor;
    vertical-align: middle;
    width: calc(var(--size-selector, 0.25rem) * 6);
    mask-size: 100%;
    mask-repeat: no-repeat;
    mask-position: center;
    mask-image: url("data:image/svg+xml,%3Csvg width='24' height='24' stroke='black' viewBox='0 0 24 24' xmlns='http://www.w3.org/2000/svg'%3E%3Cg transform-origin='center'%3E%3Ccircle cx='12' cy='12' r='9.5' fill='none' stroke-width='3' stroke-linecap='round'%3E%3CanimateTransform attributeName='transform' type='rotate' from='0 12 12' to='360 12 12' dur='2s' repeatCount='indefinite'/%3E%3Canimate attributeName='stroke-dasharray' values='0,150;42,150;42,150' keyTimes='0;0.475;1' dur='1.5s' repeatCount='indefinite'/%3E%3Canimate attributeName='stroke-dashoffset' values='0;-16;-59' keyTimes='0;0.475;1' dur='1.5s' repeatCount='indefinite'/%3E%3C/circle%3E%3C/g%3E%3C/svg%3E");
  }
  .collapse {
    &:not(td, tr, colgroup) {
      visibility: visible;
    }
    position: relative;
    display: grid;
    overflow: hidden;
    border-radius: var(--radius-box, 1rem);
    width: 100%;
    grid-template-rows: max-content 0fr;
    transition: grid-template-rows 0.2s;
    > input:is([type="checkbox"], [type="radio"]) {
      grid-column-start: 1;
      grid-row-start: 1;
      appearance: none;
      opacity: 0;
      z-index: 1;
      width: 100%;
      padding: 1rem;
      padding-inline-end: 3rem;
      min-height: 3.75rem;
      transition: background-color 0.2s ease-out;
    }
    &:is([open], :focus:not(.collapse-close)),
  &:not(.collapse-close):has(> input:is([type="checkbox"], [type="radio"]):checked) {
      grid-template-rows: max-content 1fr;
    }
    &:is([open], :focus:not(.collapse-close)) > .collapse-content,
  &:not(.collapse-close)
    > :where(input:is([type="checkbox"], [type="radio"]):checked ~ .collapse-content) {
      visibility: visible;
      min-height: fit-content;
    }
    &:focus-visible,
  &:has(> input:is([type="checkbox"], [type="radio"]):focus-visible) {
      outline-color: var(--color-base-content);
      outline-style: solid;
      outline-width: 2px;
      outline-offset: 2px;
    }
    &:not(.collapse-close) {
      > input[type="checkbox"],
    > input[type="radio"]:not(:checked),
    > .collapse-title {
        cursor: pointer;
      }
    }
    &:focus:not(.collapse-close, .collapse[open]) > .collapse-title {
      cursor: unset;
    }
    &:is([open], :focus:not(.collapse-close)) > :where(.collapse-content),
  &:not(.collapse-close)
    > :where(input:is([type="checkbox"], [type="radio"]):checked ~ .collapse-content) {
      padding-bottom: 1rem;
      transition: padding 0.2s ease-out,
      background-color 0.2s ease-out;
    }
    &:is([open]) {
      &.collapse-arrow {
        > .collapse-title:after {
          transform: translateY(-50%) rotate(225deg);
        }
      }
    }
    &.collapse-open {
      &.collapse-arrow {
        > .collapse-title:after {
          transform: translateY(-50%) rotate(225deg);
        }
      }
      &.collapse-plus {
        > .collapse-title:after {
          content: "−";
        }
      }
    }
    &.collapse-arrow:focus:not(.collapse-close) {
      > .collapse-title:after {
        transform: translateY(-50%) rotate(225deg);
      }
    }
    &.collapse-arrow:not(.collapse-close) {
      > input:is([type="checkbox"], [type="radio"]):checked ~ .collapse-title:after {
        transform: translateY(-50%) rotate(225deg);
      }
    }
    &[open] {
      &.collapse-plus {
        > .collapse-title:after {
          content: "−";
        }
      }
    }
    &.collapse-plus:focus:not(.collapse-close) {
      > .collapse-title:after {
        content: "−";
      }
    }
    &.collapse-plus:not(.collapse-close) {
      > input:is([type="checkbox"], [type="radio"]):checked ~ .collapse-title:after {
        content: "−";
      }
    }
    &:is(details) {
      width: 100%;
      & summary {
        position: relative;
        display: block;
        &::-webkit-details-marker {
          display: none;
        }
      }
    }
    &:is(details) summary {
      outline: none;
    }
  }
  .collapse-content {
    grid-column-start: 1;
    grid-row-start: 1;
    visibility: hidden;
    grid-column-start: 1;
    grid-row-start: 2;
    min-height: 0;
    transition: visibility 0.2s;
    transition: padding 0.2s ease-out,
    background-color 0.2s ease-out;
    padding-left: 1rem;
    padding-right: 1rem;
    cursor: unset;
  }
  .collapse-open {
    grid-template-rows: max-content 1fr;
    > .collapse-content {
      visibility: visible;
      min-height: fit-content;
      padding-bottom: 1rem;
      transition: padding 0.2sease-out,
      background-color 0.2sease-out;
    }
  }
  .collapse {
    visibility: collapse;
  }
  .visible {
    visibility: visible;
  }
  .radial-progress {
    position: relative;
    display: inline-grid;
    height: var(--size);
    width: var(--size);
    place-content: center;
    border-radius: calc(infinity * 1px);
    background-color: transparent;
    vertical-align: middle;
    box-sizing: content-box;
    --value: 0;
    --size: 5rem;
    --thickness: calc(var(--size) / 10);
    --radialprogress: calc(var(--value) * 1%);
    transition: --radialprogress 0.3s linear;
    &:before {
      position: absolute;
      inset: calc(0.25rem * 0);
      border-radius: calc(infinity * 1px);
      content: "";
      background: radial-gradient(farthest-side, currentColor 98%, #0000) top/var(--thickness) var(--thickness) no-repeat, conic-gradient(currentColor var(--radialprogress), #0000 0);
      webkit-mask: radial-gradient( farthest-side, #0000 calc(100% - var(--thickness)), #000 calc(100% + 0.5px - var(--thickness)) );
      mask: radial-gradient( farthest-side, #0000 calc(100% - var(--thickness)), #000 calc(100% + 0.5px - var(--thickness)) );
    }
    &:after {
      position: absolute;
      border-radius: calc(infinity * 1px);
      background-color: currentColor;
      transition: transform 0.3s linear;
      content: "";
      inset: calc(50% - var(--thickness) / 2);
      transform: rotate(calc(var(--value) * 3.6deg - 90deg)) translate(calc(var(--size) / 2 - 50%));
    }
  }
  .list {
    display: flex;
    flex-direction: column;
    font-size: 0.875rem;
    :where(.list-row) {
      --list-grid-cols: minmax(0, auto) 1fr;
      position: relative;
      display: grid;
      grid-auto-flow: column;
      gap: calc(0.25rem * 4);
      border-radius: var(--radius-box);
      padding: calc(0.25rem * 4);
      word-break: break-word;
      grid-template-columns: var(--list-grid-cols);
      &:has(.list-col-grow:nth-child(1)) {
        --list-grid-cols: 1fr;
      }
      &:has(.list-col-grow:nth-child(2)) {
        --list-grid-cols: minmax(0, auto) 1fr;
      }
      &:has(.list-col-grow:nth-child(3)) {
        --list-grid-cols: minmax(0, auto) minmax(0, auto) 1fr;
      }
      &:has(.list-col-grow:nth-child(4)) {
        --list-grid-cols: minmax(0, auto) minmax(0, auto) minmax(0, auto) 1fr;
      }
      &:has(.list-col-grow:nth-child(5)) {
        --list-grid-cols: minmax(0, auto) minmax(0, auto) minmax(0, auto) minmax(0, auto) 1fr;
      }
      &:has(.list-col-grow:nth-child(6)) {
        --list-grid-cols: minmax(0, auto) minmax(0, auto) minmax(0, auto) minmax(0, auto)
        minmax(0, auto) 1fr;
      }
      :not(.list-col-wrap) {
        grid-row-start: 1;
      }
    }
    & > :not(:last-child) {
      &.list-row, .list-row {
        &:after {
          content: "";
          border-bottom: var(--border) solid;
          inset-inline: var(--radius-box);
          position: absolute;
          bottom: calc(0.25rem * 0);
          border-color: color-mix(in oklab, var(--color-base-content) 5%, transparent);
        }
      }
    }
  }
  .toast {
    position: fixed;
    inset-inline-start: auto;
    inset-inline-end: calc(0.25rem * 0);
    top: auto;
    bottom: calc(0.25rem * 0);
    margin: calc(0.25rem * 4);
    display: flex;
    min-width: fit-content;
    flex-direction: column;
    gap: calc(0.25rem * 2);
    background-color: transparent;
    white-space: nowrap;
    translate: var(--toast-x, 0) var(--toast-y, 0);
    & > * {
      animation: toast 0.25s ease-out;
    }
    &:where(.toast-start) {
      inset-inline-start: calc(0.25rem * 0);
      inset-inline-end: auto;
      --toast-x: 0;
    }
    &:where(.toast-center) {
      inset-inline-start: calc(1/2 * 100%);
      inset-inline-end: calc(1/2 * 100%);
      --toast-x: -50%;
    }
    &:where(.toast-end) {
      inset-inline-start: auto;
      inset-inline-end: calc(0.25rem * 0);
      --toast-x: 0;
    }
    &:where(.toast-bottom) {
      top: auto;
      bottom: calc(0.25rem * 0);
      --toast-y: 0;
    }
    &:where(.toast-middle) {
      top: calc(1/2 * 100%);
      bottom: auto;
      --toast-y: -50%;
    }
    &:where(.toast-top) {
      top: calc(0.25rem * 0);
      bottom: auto;
      --toast-y: 0;
    }
  }
  .toggle {
    border: var(--border) solid currentColor;
    color: var(--input-color);
    position: relative;
    display: inline-grid;
    flex-shrink: 0;
    cursor: pointer;
    appearance: none;
    place-content: center;
    vertical-align: middle;
    webkit-user-select: none;
    user-select: none;
    grid-template-columns: 0fr 1fr 1fr;
    --radius-selector-max: calc(
    var(--radius-selector) + var(--radius-selector) + var(--radius-selector)
  );
    border-radius: calc( var(--radius-selector) + min(var(--toggle-p), var(--radius-selector-max)) + min(var(--border), var(--radius-selector-max)) );
    padding: var(--toggle-p);
    box-shadow: 0 1px color-mix(in oklab, currentColor calc(var(--depth) * 10%), #0000) inset;
    transition: color 0.3s, grid-template-columns 0.2s;
    --input-color: color-mix(in oklab, var(--color-base-content) 50%, #0000);
    --toggle-p: 0.1875rem;
    --size: calc(var(--size-selector, 0.25rem) * 6);
    width: calc((var(--size) * 2) - (var(--border) + var(--toggle-p)) * 2);
    height: var(--size);
    > * {
      z-index: 1;
      grid-column: span 1 / span 1;
      grid-column-start: 2;
      grid-row-start: 1;
      height: 100%;
      cursor: pointer;
      appearance: none;
      background-color: transparent;
      padding: calc(0.25rem * 0.5);
      transition: opacity 0.2s, rotate 0.4s;
      border: none;
      &:focus {
        --tw-outline-style: none;
        outline-style: none;
        @media (forced-colors: active) {
          outline: 2px solid transparent;
          outline-offset: 2px;
        }
      }
      &:nth-child(2) {
        color: var(--color-base-100);
        rotate: 0deg;
      }
      &:nth-child(3) {
        color: var(--color-base-100);
        opacity: 0%;
        rotate: -15deg;
      }
    }
    &:has(:checked) {
      > :nth-child(2) {
        opacity: 0%;
        rotate: 15deg;
      }
      > :nth-child(3) {
        opacity: 100%;
        rotate: 0deg;
      }
    }
    &:before {
      position: relative;
      inset-inline-start: calc(0.25rem * 0);
      grid-column-start: 2;
      grid-row-start: 1;
      aspect-ratio: 1 / 1;
      height: 100%;
      border-radius: var(--radius-selector);
      background-color: currentColor;
      translate: 0;
      --tw-content: "";
      content: var(--tw-content);
      transition: background-color 0.1s, translate 0.2s, inset-inline-start 0.2s;
      box-shadow: 0 -1px oklch(0% 0 0 / calc(var(--depth) * 0.1)) inset, 0 8px 0 -4px oklch(100% 0 0 / calc(var(--depth) * 0.1)) inset, 0 1px color-mix(in oklab, currentColor calc(var(--depth) * 10%), #0000);
      background-size: auto, calc(var(--noise) * 100%);
      background-image: none, var(--fx-noise);
    }
    @media (forced-colors: active) {
      &:before {
        outline-style: var(--tw-outline-style);
        outline-width: 1px;
        outline-offset: calc(1px * -1);
      }
    }
    @media print {
      &:before {
        outline: 0.25rem solid;
        outline-offset: -1rem;
      }
    }
    &:focus-visible, &:has(:focus-visible) {
      outline: 2px solid currentColor;
      outline-offset: 2px;
    }
    &:checked, &[aria-checked="true"], &:has(> input:checked) {
      grid-template-columns: 1fr 1fr 0fr;
      background-color: var(--color-base-100);
      --input-color: var(--color-base-content);
      &:before {
        background-color: currentColor;
      }
      @starting-style {
        &:before {
          opacity: 0;
        }
      }
    }
    &:indeterminate {
      grid-template-columns: 0.5fr 1fr 0.5fr;
    }
    &:disabled {
      cursor: not-allowed;
      opacity: 30%;
      &:before {
        background-color: transparent;
        border: var(--border) solid currentColor;
      }
    }
  }
  .input {
    cursor: text;
    border: var(--border) solid #0000;
    position: relative;
    display: inline-flex;
    flex-shrink: 1;
    appearance: none;
    align-items: center;
    gap: calc(0.25rem * 2);
    background-color: var(--color-base-100);
    padding-inline: calc(0.25rem * 3);
    vertical-align: middle;
    white-space: nowrap;
    width: clamp(3rem, 20rem, 100%);
    height: var(--size);
    font-size: 0.875rem;
    border-start-start-radius: var(--join-ss, var(--radius-field));
    border-start-end-radius: var(--join-se, var(--radius-field));
    border-end-start-radius: var(--join-es, var(--radius-field));
    border-end-end-radius: var(--join-ee, var(--radius-field));
    border-color: var(--input-color);
    box-shadow: 0 1px color-mix(in oklab, var(--input-color) calc(var(--depth) * 10%), #0000) inset, 0 -1px oklch(100% 0 0 / calc(var(--depth) * 0.1)) inset;
    --size: calc(var(--size-field, 0.25rem) * 10);
    --input-color: color-mix(in oklab, var(--color-base-content) 20%, #0000);
    &:where(input) {
      display: inline-flex;
    }
    :where(input) {
      display: inline-flex;
      height: 100%;
      width: 100%;
      appearance: none;
      background-color: transparent;
      border: none;
      &:focus, &:focus-within {
        --tw-outline-style: none;
        outline-style: none;
        @media (forced-colors: active) {
          outline: 2px solid transparent;
          outline-offset: 2px;
        }
      }
    }
    &:focus, &:focus-within {
      --input-color: var(--color-base-content);
      box-shadow: 0 1px color-mix(in oklab, var(--input-color) calc(var(--depth) * 10%), #0000);
      outline: 2px solid var(--input-color);
      outline-offset: 2px;
      isolation: isolate;
    }
    &:has(> input[disabled]), &:is(:disabled, [disabled]) {
      cursor: not-allowed;
      border-color: var(--color-base-200);
      background-color: var(--color-base-200);
      color: color-mix(in oklab, var(--color-base-content) 40%, transparent);
      &::placeholder {
        color: color-mix(in oklab, var(--color-base-content) 20%, transparent);
      }
      box-shadow: none;
    }
    &:has(> input[disabled]) > input[disabled] {
      cursor: not-allowed;
    }
    &::-webkit-date-and-time-value {
      text-align: inherit;
    }
    &[type="number"] {
      &::-webkit-inner-spin-button {
        margin-block: calc(0.25rem * -3);
        margin-inline-end: calc(0.25rem * -3);
      }
    }
    &::-webkit-calendar-picker-indicator {
      position: absolute;
      inset-inline-end: 0.75em;
    }
  }
  .table {
    font-size: 0.875rem;
    position: relative;
    width: 100%;
    border-radius: var(--radius-box);
    text-align: left;
    &:where(:dir(rtl), [dir="rtl"], [dir="rtl"] *) {
      text-align: right;
    }
    tr.row-hover {
      &, &:nth-child(even) {
        &:hover {
          @media (hover: hover) {
            background-color: var(--color-base-200);
          }
        }
      }
    }
    :where(th, td) {
      padding-inline: calc(0.25rem * 4);
      padding-block: calc(0.25rem * 3);
      vertical-align: middle;
    }
    :where(thead, tfoot) {
      white-space: nowrap;
      color: color-mix(in oklab, var(--color-base-content) 60%, transparent);
      font-size: 0.875rem;
      font-weight: 600;
    }
    :where(tfoot) {
      border-top: var(--border) solid color-mix(in oklch, var(--color-base-content) 5%, #0000);
    }
    :where(.table-pin-rows thead tr) {
      position: sticky;
      top: calc(0.25rem * 0);
      z-index: 1;
      background-color: var(--color-base-100);
    }
    :where(.table-pin-rows tfoot tr) {
      position: sticky;
      bottom: calc(0.25rem * 0);
      z-index: 1;
      background-color: var(--color-base-100);
    }
    :where(.table-pin-cols tr th) {
      position: sticky;
      right: calc(0.25rem * 0);
      left: calc(0.25rem * 0);
      background-color: var(--color-base-100);
    }
    :where(thead tr, tbody tr:not(:last-child)) {
      border-bottom: var(--border) solid color-mix(in oklch, var(--color-base-content) 5%, #0000);
    }
  }
  .steps {
    display: inline-grid;
    grid-auto-flow: column;
    overflow: hidden;
    overflow-x: auto;
    counter-reset: step;
    grid-auto-columns: 1fr;
    .step {
      display: grid;
      grid-template-columns: repeat(1, minmax(0, 1fr));
      grid-template-columns: auto;
      grid-template-rows: repeat(2, minmax(0, 1fr));
      grid-template-rows: 40px 1fr;
      place-items: center;
      text-align: center;
      min-width: 4rem;
      --step-bg: var(--color-base-300);
      --step-fg: var(--color-base-content);
      &:before {
        top: calc(0.25rem * 0);
        grid-column-start: 1;
        grid-row-start: 1;
        height: calc(0.25rem * 2);
        width: 100%;
        border: 1px solid;
        color: var(--step-bg);
        background-color: var(--step-bg);
        --tw-content: "";
        content: var(--tw-content);
        margin-inline-start: -100%;
      }
      > .step-icon, &:not(:has(.step-icon)):after {
        content: counter(step);
        counter-increment: step;
        z-index: 1;
        color: var(--step-fg);
        background-color: var(--step-bg);
        border: 1px solid var(--step-bg);
        position: relative;
        grid-column-start: 1;
        grid-row-start: 1;
        display: grid;
        height: calc(0.25rem * 8);
        width: calc(0.25rem * 8);
        place-items: center;
        place-self: center;
        border-radius: calc(infinity * 1px);
      }
      &:first-child:before {
        content: none;
      }
      &[data-content]:after {
        content: attr(data-content);
      }
    }
    .step-neutral {
      + .step-neutral:before, &:after, > .step-icon {
        --step-bg: var(--color-neutral);
        --step-fg: var(--color-neutral-content);
      }
    }
    .step-primary {
      + .step-primary:before, &:after, > .step-icon {
        --step-bg: var(--color-primary);
        --step-fg: var(--color-primary-content);
      }
    }
    .step-secondary {
      + .step-secondary:before, &:after, > .step-icon {
        --step-bg: var(--color-secondary);
        --step-fg: var(--color-secondary-content);
      }
    }
    .step-accent {
      + .step-accent:before, &:after, > .step-icon {
        --step-bg: var(--color-accent);
        --step-fg: var(--color-accent-content);
      }
    }
    .step-info {
      + .step-info:before, &:after, > .step-icon {
        --step-bg: var(--color-info);
        --step-fg: var(--color-info-content);
      }
    }
    .step-success {
      + .step-success:before, &:after, > .step-icon {
        --step-bg: var(--color-success);
        --step-fg: var(--color-success-content);
      }
    }
    .step-warning {
      + .step-warning:before, &:after, > .step-icon {
        --step-bg: var(--color-warning);
        --step-fg: var(--color-warning-content);
      }
    }
    .step-error {
      + .step-error:before, &:after, > .step-icon {
        --step-bg: var(--color-error);
        --step-fg: var(--color-error-content);
      }
    }
  }
  .card {
    position: relative;
    display: flex;
    flex-direction: column;
    border-radius: var(--radius-box);
    outline-width: 2px;
    transition: outline 0.2s ease-in-out;
    outline: 0 solid #0000;
    outline-offset: 2px;
    &:focus {
      --tw-outline-style: none;
      outline-style: none;
      @media (forced-colors: active) {
        outline: 2px solid transparent;
        outline-offset: 2px;
      }
    }
    &:focus-visible {
      outline-color: currentColor;
    }
    :where(figure:first-child) {
      overflow: hidden;
      border-start-start-radius: inherit;
      border-start-end-radius: inherit;
      border-end-start-radius: unset;
      border-end-end-radius: unset;
    }
    :where(figure:last-child) {
      overflow: hidden;
      border-start-start-radius: unset;
      border-start-end-radius: unset;
      border-end-start-radius: inherit;
      border-end-end-radius: inherit;
    }
    &:where(.card-border) {
      border: var(--border) solid var(--color-base-200);
    }
    &:where(.card-dash) {
      border: var(--border) dashed var(--color-base-200);
    }
    &.image-full {
      display: grid;
      &:before {
        position: relative;
        grid-column-start: 1;
        grid-row-start: 1;
        border-radius: var(--radius-box);
        background-color: var(--color-neutral);
        opacity: 75%;
        content: "";
      }
      > * {
        grid-column-start: 1;
        grid-row-start: 1;
      }
      > .card-body {
        position: relative;
        color: var(--color-neutral-content);
      }
      :where(figure) {
        overflow: hidden;
        border-radius: inherit;
      }
      > figure img {
        height: 100%;
        object-fit: cover;
      }
    }
    figure {
      display: flex;
      align-items: center;
      justify-content: center;
    }
    &:has(> input:is(input[type="checkbox"], input[type="radio"])) {
      cursor: pointer;
      user-select: none;
    }
    &:has(> :checked) {
      outline: 2px solid currentColor;
    }
  }
  .swap {
    position: relative;
    display: inline-grid;
    cursor: pointer;
    place-content: center;
    vertical-align: middle;
    webkit-user-select: none;
    user-select: none;
    input {
      appearance: none;
      border: none;
    }
    > * {
      grid-column-start: 1;
      grid-row-start: 1;
      transition-property: transform, rotate, opacity;
      transition-duration: 0.2s;
      transition-timing-function: cubic-bezier(0, 0, 0.2, 1);
    }
    .swap-on, .swap-indeterminate, input:indeterminate ~ .swap-on {
      opacity: 0%;
    }
    input:is(:checked, :indeterminate) {
      & ~ .swap-off {
        opacity: 0%;
      }
    }
    input:checked ~ .swap-on, input:indeterminate ~ .swap-indeterminate {
      opacity: 100%;
    }
  }
  .collapse-title {
    grid-column-start: 1;
    grid-row-start: 1;
    position: relative;
    width: 100%;
    padding: 1rem;
    padding-inline-end: 3rem;
    min-height: 3.75rem;
    transition: background-color 0.2s ease-out;
  }
  .select {
    border: var(--border) solid #0000;
    position: relative;
    display: inline-flex;
    flex-shrink: 1;
    appearance: none;
    align-items: center;
    gap: calc(0.25rem * 1.5);
    background-color: var(--color-base-100);
    padding-inline-start: calc(0.25rem * 4);
    padding-inline-end: calc(0.25rem * 7);
    vertical-align: middle;
    width: clamp(3rem, 20rem, 100%);
    height: var(--size);
    font-size: 0.875rem;
    border-start-start-radius: var(--join-ss, var(--radius-field));
    border-start-end-radius: var(--join-se, var(--radius-field));
    border-end-start-radius: var(--join-es, var(--radius-field));
    border-end-end-radius: var(--join-ee, var(--radius-field));
    background-image: linear-gradient(45deg, #0000 50%, currentColor 50%), linear-gradient(135deg, currentColor 50%, #0000 50%);
    background-position: calc(100% - 20px) calc(1px + 50%), calc(100% - 16.1px) calc(1px + 50%);
    background-size: 4px 4px, 4px 4px;
    background-repeat: no-repeat;
    text-overflow: ellipsis;
    box-shadow: 0 1px color-mix(in oklab, var(--input-color) calc(var(--depth) * 10%), #0000) inset, 0 -1px oklch(100% 0 0 / calc(var(--depth) * 0.1)) inset;
    border-color: var(--input-color);
    --input-color: color-mix(in oklab, var(--color-base-content) 20%, #0000);
    --size: calc(var(--size-field, 0.25rem) * 10);
    [dir="rtl"] & {
      background-position: calc(0% + 12px) calc(1px + 50%), calc(0% + 16px) calc(1px + 50%);
    }
    select {
      margin-inline-start: calc(0.25rem * -4);
      margin-inline-end: calc(0.25rem * -7);
      width: calc(100% + 2.75rem);
      appearance: none;
      padding-inline-start: calc(0.25rem * 4);
      padding-inline-end: calc(0.25rem * 7);
      height: calc(100% - 2px);
      background: inherit;
      border-radius: inherit;
      border-style: none;
      &:focus, &:focus-within {
        --tw-outline-style: none;
        outline-style: none;
        @media (forced-colors: active) {
          outline: 2px solid transparent;
          outline-offset: 2px;
        }
      }
      &:not(:last-child) {
        margin-inline-end: calc(0.25rem * -5.5);
        background-image: none;
      }
    }
    &:focus, &:focus-within {
      --input-color: var(--color-base-content);
      box-shadow: 0 1px color-mix(in oklab, var(--input-color) calc(var(--depth) * 10%), #0000);
      outline: 2px solid var(--input-color);
      outline-offset: 2px;
    }
    &:has(> select[disabled]), &:is(:disabled, [disabled]) {
      cursor: not-allowed;
      border-color: var(--color-base-200);
      background-color: var(--color-base-200);
      color: color-mix(in oklab, var(--color-base-content) 40%, transparent);
      &::placeholder {
        color: color-mix(in oklab, var(--color-base-content) 20%, transparent);
      }
    }
    &:has(> select[disabled]) > select[disabled] {
      cursor: not-allowed;
    }
  }
  .menu-horizontal {
    display: inline-flex;
    flex-direction: row;
    & > li:not(.menu-title) > details > ul {
      position: absolute;
      margin-inline-start: calc(0.25rem * 0);
      margin-top: calc(0.25rem * 4);
      padding-block: calc(0.25rem * 2);
      padding-inline-end: calc(0.25rem * 2);
    }
    & > li > details > ul {
      &:before {
        content: none;
      }
    }
    :where(& > li:not(.menu-title) > details > ul) {
      border-radius: var(--radius-box);
      background-color: var(--color-base-100);
      box-shadow: 0 1px 3px 0 oklch(0% 0 0/0.1), 0 1px 2px -1px oklch(0% 0 0/0.1);
    }
  }
  .avatar {
    position: relative;
    display: inline-flex;
    vertical-align: middle;
    & > div {
      display: block;
      aspect-ratio: 1 / 1;
      overflow: hidden;
    }
    img {
      height: 100%;
      width: 100%;
      object-fit: cover;
    }
  }
  .checkbox {
    border: var(--border) solid var(--input-color, color-mix(in oklab, var(--color-base-content) 20%, #0000));
    position: relative;
    flex-shrink: 0;
    cursor: pointer;
    appearance: none;
    border-radius: var(--radius-selector);
    padding: calc(0.25rem * 1);
    vertical-align: middle;
    color: var(--color-base-content);
    box-shadow: 0 1px oklch(0% 0 0 / calc(var(--depth) * 0.1)) inset, 0 0 #0000 inset, 0 0 #0000;
    transition: background-color 0.2s, box-shadow 0.2s;
    --size: calc(var(--size-selector, 0.25rem) * 6);
    width: var(--size);
    height: var(--size);
    background-size: auto, calc(var(--noise) * 100%);
    background-image: none, var(--fx-noise);
    &:before {
      --tw-content: "";
      content: var(--tw-content);
      display: block;
      width: 100%;
      height: 100%;
      rotate: 45deg;
      background-color: currentColor;
      opacity: 0%;
      transition: clip-path 0.3s, opacity 0.1s, rotate 0.3s, translate 0.3s;
      transition-delay: 0.1s;
      clip-path: polygon(20% 100%, 20% 80%, 50% 80%, 50% 80%, 70% 80%, 70% 100%);
      box-shadow: 0px 3px 0 0px oklch(100% 0 0 / calc(var(--depth) * 0.1)) inset;
      font-size: 1rem;
      line-height: 0.75;
    }
    &:focus-visible {
      outline: 2px solid var(--input-color, currentColor);
      outline-offset: 2px;
    }
    &:checked, &[aria-checked="true"] {
      background-color: var(--input-color, #0000);
      box-shadow: 0 0 #0000 inset, 0 8px 0 -4px oklch(100% 0 0 / calc(var(--depth) * 0.1)) inset, 0 1px oklch(0% 0 0 / calc(var(--depth) * 0.1));
      &:before {
        clip-path: polygon(20% 100%, 20% 80%, 50% 80%, 50% 0%, 70% 0%, 70% 100%);
        opacity: 100%;
      }
      @media (forced-colors: active) {
        &:before {
          rotate: 0deg;
          background-color: transparent;
          --tw-content: "✔︎";
          clip-path: none;
        }
      }
      @media print {
        &:before {
          rotate: 0deg;
          background-color: transparent;
          --tw-content: "✔︎";
          clip-path: none;
        }
      }
    }
    &:indeterminate {
      &:before {
        rotate: 0deg;
        opacity: 100%;
        translate: 0 -35%;
        clip-path: polygon(20% 100%, 20% 80%, 50% 80%, 50% 80%, 80% 80%, 80% 100%);
      }
    }
    &:disabled {
      cursor: not-allowed;
      opacity: 20%;
    }
  }
  .radio {
    position: relative;
    flex-shrink: 0;
    cursor: pointer;
    appearance: none;
    border-radius: calc(infinity * 1px);
    padding: calc(0.25rem * 1);
    vertical-align: middle;
    border: var(--border) solid var(--input-color, color-mix(in srgb, currentColor 20%, #0000));
    box-shadow: 0 1px oklch(0% 0 0 / calc(var(--depth) * 0.1)) inset;
    --size: calc(var(--size-selector, 0.25rem) * 6);
    width: var(--size);
    height: var(--size);
    color: var(--input-color, currentColor);
    &:before {
      display: block;
      width: 100%;
      height: 100%;
      border-radius: calc(infinity * 1px);
      --tw-content: "";
      content: var(--tw-content);
      background-size: auto, calc(var(--noise) * 100%);
      background-image: none, var(--fx-noise);
    }
    &:focus-visible {
      outline: 2px solid currentColor;
    }
    &:checked, &[aria-checked="true"] {
      animation: radio 0.2s ease-out;
      border-color: currentColor;
      background-color: var(--color-base-100);
      &:before {
        background-color: currentColor;
        box-shadow: 0 -1px oklch(0% 0 0 / calc(var(--depth) * 0.1)) inset, 0 8px 0 -4px oklch(100% 0 0 / calc(var(--depth) * 0.1)) inset, 0 1px oklch(0% 0 0 / calc(var(--depth) * 0.1));
      }
      @media (forced-colors: active) {
        &:before {
          outline-style: var(--tw-outline-style);
          outline-width: 1px;
          outline-offset: calc(1px * -1);
        }
      }
      @media print {
        &:before {
          outline: 0.25rem solid;
          outline-offset: -1rem;
        }
      }
    }
    &:disabled {
      cursor: not-allowed;
      opacity: 20%;
    }
  }
  .rating {
    position: relative;
    display: inline-flex;
    vertical-align: middle;
    & input {
      border: none;
      appearance: none;
    }
    :where(*) {
      animation: rating 0.25s ease-out;
      height: calc(0.25rem * 6);
      width: calc(0.25rem * 6);
      border-radius: 0;
      background-color: var(--color-base-content);
      opacity: 20%;
      &:is(input) {
        cursor: pointer;
      }
    }
    & .rating-hidden {
      width: calc(0.25rem * 2);
      background-color: transparent;
    }
    input[type="radio"]:checked {
      background-image: none;
    }
    * {
      &:checked, &[aria-checked="true"], &[aria-current="true"], &:has(~ *:checked, ~ *[aria-checked="true"], ~ *[aria-current="true"]) {
        opacity: 100%;
      }
      &:focus-visible {
        transition: scale 0.2s ease-out;
        scale: 1.1;
      }
    }
    & *:active:focus {
      animation: none;
      scale: 1.1;
    }
    &.rating-xs :where(*:not(.rating-hidden)) {
      width: calc(0.25rem * 4);
      height: calc(0.25rem * 4);
    }
    &.rating-sm :where(*:not(.rating-hidden)) {
      width: calc(0.25rem * 5);
      height: calc(0.25rem * 5);
    }
    &.rating-md :where(*:not(.rating-hidden)) {
      width: calc(0.25rem * 6);
      height: calc(0.25rem * 6);
    }
    &.rating-lg :where(*:not(.rating-hidden)) {
      width: calc(0.25rem * 7);
      height: calc(0.25rem * 7);
    }
    &.rating-xl :where(*:not(.rating-hidden)) {
      width: calc(0.25rem * 8);
      height: calc(0.25rem * 8);
    }
  }
  .stats {
    position: relative;
    display: inline-grid;
    grid-auto-flow: column;
    overflow-x: auto;
    border-radius: var(--radius-box);
  }
  .progress {
    position: relative;
    height: calc(0.25rem * 2);
    width: 100%;
    appearance: none;
    overflow: hidden;
    border-radius: var(--radius-box);
    background-color: color-mix(in oklab, currentColor 20%, transparent);
    color: var(--color-base-content);
    &:indeterminate {
      background-image: repeating-linear-gradient( 90deg, currentColor -1%, currentColor 10%, #0000 10%, #0000 90% );
      background-size: 200%;
      background-position-x: 15%;
      animation: progress 5s ease-in-out infinite;
      @supports (-moz-appearance: none) {
        &::-moz-progress-bar {
          background-color: transparent;
          background-image: repeating-linear-gradient( 90deg, currentColor -1%, currentColor 10%, #0000 10%, #0000 90% );
          background-size: 200%;
          background-position-x: 15%;
          animation: progress 5s ease-in-out infinite;
        }
      }
    }
    @supports (-moz-appearance: none) {
      &::-moz-progress-bar {
        border-radius: var(--radius-box);
        background-color: currentColor;
      }
    }
    @supports (-webkit-appearance: none) {
      &::-webkit-progress-bar {
        border-radius: var(--radius-box);
        background-color: transparent;
      }
      &::-webkit-progress-value {
        border-radius: var(--radius-box);
        background-color: currentColor;
      }
    }
  }
  .static {
    position: static;
  }
  .dropdown-right {
    --anchor-h: right;
    --anchor-v: span-bottom;
    .dropdown-content {
      inset-inline-start: 100%;
      top: calc(0.25rem * 0);
      bottom: auto;
      transform-origin: left;
    }
  }
  .dropdown-left {
    --anchor-h: left;
    --anchor-v: span-bottom;
    .dropdown-content {
      inset-inline-end: 100%;
      top: calc(0.25rem * 0);
      bottom: auto;
      transform-origin: right;
    }
  }
  .dropdown-end {
    --anchor-h: span-left;
    :where(.dropdown-content) {
      inset-inline-end: calc(0.25rem * 0);
      translate: 0 0;
    }
    &.dropdown-left {
      --anchor-h: left;
      --anchor-v: span-top;
      .dropdown-content {
        top: auto;
        bottom: calc(0.25rem * 0);
      }
    }
    &.dropdown-right {
      --anchor-h: right;
      --anchor-v: span-top;
      .dropdown-content {
        top: auto;
        bottom: calc(0.25rem * 0);
      }
    }
  }
  .file-input {
    cursor: pointer;
    cursor: pointer;
    border: var(--border) solid #0000;
    display: inline-flex;
    appearance: none;
    align-items: center;
    background-color: var(--color-base-100);
    vertical-align: middle;
    webkit-user-select: none;
    user-select: none;
    width: clamp(3rem, 20rem, 100%);
    height: var(--size);
    padding-inline-end: 0.75rem;
    font-size: 0.875rem;
    line-height: 2;
    border-start-start-radius: var(--join-ss, var(--radius-field));
    border-start-end-radius: var(--join-se, var(--radius-field));
    border-end-start-radius: var(--join-es, var(--radius-field));
    border-end-end-radius: var(--join-ee, var(--radius-field));
    border-color: var(--input-color);
    box-shadow: 0 1px color-mix(in oklab, var(--input-color) calc(var(--depth) * 10%), #0000) inset, 0 -1px oklch(100% 0 0 / calc(var(--depth) * 0.1)) inset;
    --size: calc(var(--size-field, 0.25rem) * 10);
    --input-color: color-mix(in oklab, var(--color-base-content) 20%, #0000);
    &::file-selector-button {
      margin-inline-end: calc(0.25rem * 4);
      cursor: pointer;
      padding-inline: calc(0.25rem * 4);
      webkit-user-select: none;
      user-select: none;
      height: calc(100% + var(--border) * 2);
      margin-block: calc(var(--border) * -1);
      margin-inline-start: calc(var(--border) * -1);
      font-size: 0.875rem;
      color: var(--btn-fg);
      border-width: var(--border);
      border-style: solid;
      border-color: var(--btn-border);
      border-start-start-radius: calc(var(--join-ss, var(--radius-field) - var(--border)));
      border-end-start-radius: calc(var(--join-es, var(--radius-field) - var(--border)));
      font-weight: 600;
      background-color: var(--btn-bg);
      background-size: calc(var(--noise) * 100%);
      background-image: var(--btn-noise);
      text-shadow: 0 0.5px oklch(1 0 0 / calc(var(--depth) * 0.15));
      box-shadow: 0 0.5px 0 0.5px color-mix( in oklab, color-mix(in oklab, white 30%, var(--btn-bg)) calc(var(--depth) * 20%), #0000 ) inset, var(--btn-shadow);
      --size: calc(var(--size-field, 0.25rem) * 10);
      --btn-bg: var(--btn-color, var(--color-base-200));
      --btn-fg: var(--color-base-content);
      --btn-border: color-mix(in oklab, var(--btn-bg), #000 5%);
      --btn-shadow: 0 3px 2px -2px color-mix(in oklab, var(--btn-bg) 30%, #0000),
      0 4px 3px -2px color-mix(in oklab, var(--btn-bg) 30%, #0000);
      --btn-noise: var(--fx-noise);
    }
    &:focus {
      --input-color: var(--color-base-content);
      box-shadow: 0 1px color-mix(in oklab, var(--input-color) 10%, #0000);
      outline: 2px solid var(--input-color);
      outline-offset: 2px;
      isolation: isolate;
    }
    &:has(> input[disabled]), &:is(:disabled, [disabled]) {
      cursor: not-allowed;
      border-color: var(--color-base-200);
      background-color: var(--color-base-200);
      &::placeholder {
        color: color-mix(in oklab, var(--color-base-content) 20%, transparent);
      }
      box-shadow: none;
      color: color-mix(in oklch, var(--color-base-content) 20%, #0000);
      &::file-selector-button {
        cursor: not-allowed;
        border-color: var(--color-base-200);
        background-color: var(--color-base-200);
        --btn-border: #0000;
        --btn-noise: none;
        --btn-fg: color-mix(in oklch, var(--color-base-content) 20%, #0000);
      }
    }
  }
  .hero-content {
    isolation: isolate;
    display: flex;
    max-width: 80rem;
    align-items: center;
    justify-content: center;
    gap: calc(0.25rem * 4);
    padding: calc(0.25rem * 4);
  }
  .textarea {
    border: var(--border) solid #0000;
    min-height: calc(0.25rem * 20);
    flex-shrink: 1;
    appearance: none;
    border-radius: var(--radius-field);
    background-color: var(--color-base-100);
    padding-block: calc(0.25rem * 2);
    vertical-align: middle;
    width: clamp(3rem, 20rem, 100%);
    padding-inline-start: 0.75rem;
    padding-inline-end: 0.75rem;
    font-size: 0.875rem;
    border-color: var(--input-color);
    box-shadow: 0 1px color-mix(in oklab, var(--input-color) calc(var(--depth) * 10%), #0000) inset, 0 -1px oklch(100% 0 0 / calc(var(--depth) * 0.1)) inset;
    --input-color: color-mix(in oklab, var(--color-base-content) 20%, #0000);
    textarea {
      appearance: none;
      background-color: transparent;
      border: none;
      &:focus, &:focus-within {
        --tw-outline-style: none;
        outline-style: none;
        @media (forced-colors: active) {
          outline: 2px solid transparent;
          outline-offset: 2px;
        }
      }
    }
    &:focus, &:focus-within {
      --input-color: var(--color-base-content);
      box-shadow: 0 1px color-mix(in oklab, var(--input-color) calc(var(--depth) * 10%), #0000);
      outline: 2px solid var(--input-color);
      outline-offset: 2px;
      isolation: isolate;
    }
    &:has(> textarea[disabled]), &:is(:disabled, [disabled]) {
      cursor: not-allowed;
      border-color: var(--color-base-200);
      background-color: var(--color-base-200);
      color: color-mix(in oklab, var(--color-base-content) 40%, transparent);
      &::placeholder {
        color: color-mix(in oklab, var(--color-base-content) 20%, transparent);
      }
      box-shadow: none;
    }
    &:has(> textarea[disabled]) > textarea[disabled] {
      cursor: not-allowed;
    }
  }
  .btn-active {
    --btn-bg: color-mix(in oklab, var(--btn-color, var(--color-base-200)), #000 7%);
    --btn-shadow: 0 0 0 0 oklch(0% 0 0/0), 0 0 0 0 oklch(0% 0 0/0);
    isolation: isolate;
  }
  .z-\[1\] {
    z-index: 1;
  }
  .tab-content {
    order: var(--tabcontent-order);
    display: none;
    border-color: transparent;
    --tabcontent-radius-ss: 0;
    --tabcontent-radius-se: 0;
    --tabcontent-radius-es: 0;
    --tabcontent-radius-ee: 0;
    --tabcontent-order: 1;
    width: 100%;
    margin: var(--tabcontent-margin);
    border-width: var(--border);
    border-start-start-radius: var(--tabcontent-radius-ss);
    border-start-end-radius: var(--tabcontent-radius-se);
    border-end-start-radius: var(--tabcontent-radius-es);
    border-end-end-radius: var(--tabcontent-radius-ee);
  }
  .col-span-1 {
    grid-column: span 1 / span 1;
  }
  .hero {
    display: grid;
    width: 100%;
    place-items: center;
    background-size: cover;
    background-position: center;
    & > * {
      grid-column-start: 1;
      grid-row-start: 1;
    }
  }
  .modal-box {
    grid-column-start: 1;
    grid-row-start: 1;
    max-height: 100vh;
    width: calc(11/12 * 100%);
    max-width: 32rem;
    background-color: var(--color-base-100);
    padding: calc(0.25rem * 6);
    transition: translate 0.3s ease-out, scale 0.3s ease-out, opacity 0.2s ease-out 0.05s, box-shadow 0.3s ease-out;
    border-top-left-radius: var(--modal-tl, var(--radius-box));
    border-top-right-radius: var(--modal-tr, var(--radius-box));
    border-bottom-left-radius: var(--modal-bl, var(--radius-box));
    border-bottom-right-radius: var(--modal-br, var(--radius-box));
    scale: 95%;
    opacity: 0;
    box-shadow: oklch(0% 0 0/ 0.25) 0px 25px 50px -12px;
    overflow-y: auto;
    overscroll-behavior: contain;
  }
  .drawer-content {
    grid-column-start: 2;
    grid-row-start: 1;
    min-width: calc(0.25rem * 0);
  }
  .stat-value {
    grid-column-start: 1;
    white-space: nowrap;
    font-size: 2rem;
    font-weight: 800;
  }
  .stat-desc {
    grid-column-start: 1;
    white-space: nowrap;
    color: color-mix(in oklab, var(--color-base-content) 60%, transparent);
    font-size: 0.75rem;
  }
  .stat-title {
    grid-column-start: 1;
    white-space: nowrap;
    color: color-mix(in oklab, var(--color-base-content) 60%, transparent);
    font-size: 0.75rem;
  }
  .container {
    width: 100%;
    @media (width >= 40rem) {
      max-width: 40rem;
    }
    @media (width >= 48rem) {
      max-width: 48rem;
    }
    @media (width >= 64rem) {
      max-width: 64rem;
    }
    @media (width >= 80rem) {
      max-width: 80rem;
    }
    @media (width >= 96rem) {
      max-width: 96rem;
    }
  }
  .divider {
    display: flex;
    height: calc(0.25rem * 4);
    flex-direction: row;
    align-items: center;
    align-self: stretch;
    white-space: nowrap;
    margin: var(--divider-m, 1rem 0);
    &:before, &:after {
      content: "";
      height: calc(0.25rem * 0.5);
      width: 100%;
      flex-grow: 1;
      background-color: color-mix(in oklab, var(--color-base-content) 10%, transparent);
    }
    @media print {
      &:before, &:after {
        border: 0.5px solid;
      }
    }
    &:not(:empty) {
      gap: calc(0.25rem * 4);
    }
  }
  .m-3 {
    margin: calc(var(--spacing) * 3);
  }
  .m-8 {
    margin: calc(var(--spacing) * 8);
  }
  .filter {
    display: flex;
    flex-wrap: wrap;
    input[type="radio"] {
      width: auto;
    }
    input {
      overflow: hidden;
      opacity: 100%;
      scale: 1;
      transition: margin 0.1s, opacity 0.3s, padding 0.3s, border-width 0.1s;
      &:not(:last-child) {
        margin-inline-end: calc(0.25rem * 1);
      }
      &.filter-reset {
        aspect-ratio: 1 / 1;
        &::after {
          content: "×";
        }
      }
    }
    &:not(:has(input:checked:not(.filter-reset))) {
      .filter-reset, input[type="reset"] {
        scale: 0;
        border-width: 0;
        margin-inline: calc(0.25rem * 0);
        width: calc(0.25rem * 0);
        padding-inline: calc(0.25rem * 0);
        opacity: 0%;
      }
    }
    &:has(input:checked:not(.filter-reset)) {
      input:not(:checked, .filter-reset, input[type="reset"]) {
        scale: 0;
        border-width: 0;
        margin-inline: calc(0.25rem * 0);
        width: calc(0.25rem * 0);
        padding-inline: calc(0.25rem * 0);
        opacity: 0%;
      }
    }
  }
  .mx-5 {
    margin-inline: calc(var(--spacing) * 5);
  }
  .mx-8 {
    margin-inline: calc(var(--spacing) * 8);
  }
  .mx-auto {
    margin-inline: auto;
  }
  .my-2 {
    margin-block: calc(var(--spacing) * 2);
  }
  .my-4 {
    margin-block: calc(var(--spacing) * 4);
  }
  .my-6 {
    margin-block: calc(var(--spacing) * 6);
  }
  .my-8 {
    margin-block: calc(var(--spacing) * 8);
  }
  .my-12 {
    margin-block: calc(var(--spacing) * 12);
  }
  .my-auto {
    margin-block: auto;
  }
  .label {
    display: inline-flex;
    align-items: center;
    gap: calc(0.25rem * 1.5);
    white-space: nowrap;
    color: color-mix(in oklab, currentColor 60%, transparent);
    &:has(input) {
      cursor: pointer;
    }
    &:is(.input > *, .select > *) {
      display: flex;
      height: calc(100% - 0.5rem);
      align-items: center;
      padding-inline: calc(0.25rem * 3);
      white-space: nowrap;
      font-size: inherit;
      &:first-child {
        margin-inline-start: calc(0.25rem * -3);
        margin-inline-end: calc(0.25rem * 3);
        border-inline-end: var(--border) solid color-mix(in oklab, currentColor 10%, #0000);
      }
      &:last-child {
        margin-inline-start: calc(0.25rem * 3);
        margin-inline-end: calc(0.25rem * -3);
        border-inline-start: var(--border) solid color-mix(in oklab, currentColor 10%, #0000);
      }
    }
  }
  .join-item {
    &:where(*:not(:first-child)) {
      margin-inline-start: calc(var(--border, 1px) * -1);
      margin-block-start: 0;
    }
  }
  .modal-action {
    margin-top: calc(0.25rem * 6);
    display: flex;
    justify-content: flex-end;
    gap: calc(0.25rem * 2);
  }
  .mt-1 {
    margin-top: calc(var(--spacing) * 1);
  }
  .mt-2 {
    margin-top: calc(var(--spacing) * 2);
  }
  .mt-3 {
    margin-top: calc(var(--spacing) * 3);
  }
  .mt-4 {
    margin-top: calc(var(--spacing) * 4);
  }
  .mt-6 {
    margin-top: calc(var(--spacing) * 6);
  }
  .mt-8 {
    margin-top: calc(var(--spacing) * 8);
  }
  .mt-12 {
    margin-top: calc(var(--spacing) * 12);
  }
  .mb-1 {
    margin-bottom: calc(var(--spacing) * 1);
  }
  .mb-2 {
    margin-bottom: calc(var(--spacing) * 2);
  }
  .mb-4 {
    margin-bottom: calc(var(--spacing) * 4);
  }
  .mb-6 {
    margin-bottom: calc(var(--spacing) * 6);
  }
  .mb-8 {
    margin-bottom: calc(var(--spacing) * 8);
  }
  .mb-12 {
    margin-bottom: calc(var(--spacing) * 12);
  }
  .ml-3 {
    margin-left: calc(var(--spacing) * 3);
  }
  .ml-5 {
    margin-left: calc(var(--spacing) * 5);
  }
  .status {
    display: inline-block;
    aspect-ratio: 1 / 1;
    width: calc(0.25rem * 2);
    height: calc(0.25rem * 2);
    border-radius: var(--radius-selector);
    background-color: color-mix(in oklab, var(--color-base-content) 20%, transparent);
    background-position: center;
    background-repeat: no-repeat;
    vertical-align: middle;
    color: color-mix(in oklab, var(--color-black) 30%, transparent);
    background-image: radial-gradient( circle at 35% 30%, oklch(1 0 0 / calc(var(--depth) * 0.5)), #0000 );
    box-shadow: 0 2px 3px -1px color-mix(in oklab, currentColor calc(var(--depth) * 100%), #0000);
  }
  .badge {
    display: inline-flex;
    align-items: center;
    justify-content: center;
    gap: calc(0.25rem * 2);
    border-radius: var(--radius-selector);
    vertical-align: middle;
    color: var(--badge-fg);
    border: var(--border) solid var(--badge-color, var(--color-base-200));
    font-size: 0.875rem;
    width: fit-content;
    padding-inline: calc(0.25rem * 3 - var(--border));
    background-size: auto, calc(var(--noise) * 100%);
    background-image: none, var(--fx-noise);
    background-color: var(--badge-bg);
    --badge-bg: var(--badge-color, var(--color-base-100));
    --badge-fg: var(--color-base-content);
    --size: calc(var(--size-selector, 0.25rem) * 6);
    height: var(--size);
    &.badge-outline {
      --badge-fg: var(--badge-color);
      --badge-bg: #0000;
      background-image: none;
    }
    &.badge-dash {
      --badge-fg: var(--badge-color);
      --badge-bg: #0000;
      border-style: dashed;
      background-image: none;
    }
    &.badge-soft {
      color: var(--badge-color, var(--color-base-content));
      background-color: color-mix( in oklab, var(--badge-color, var(--color-base-content)) 8%, var(--color-base-100) );
      border-color: color-mix( in oklab, var(--badge-color, var(--color-base-content)) 10%, var(--color-base-100) );
      background-image: none;
    }
  }
  .navbar {
    display: flex;
    width: 100%;
    align-items: center;
    padding: 0.5rem;
    min-height: 4rem;
  }
  .footer {
    display: grid;
    width: 100%;
    grid-auto-flow: row;
    place-items: start;
    column-gap: calc(0.25rem * 4);
    row-gap: calc(0.25rem * 10);
    font-size: 0.875rem;
    line-height: 1.25rem;
    & > * {
      display: grid;
      place-items: start;
      gap: calc(0.25rem * 2);
    }
    &.footer-center {
      grid-auto-flow: column dense;
      place-items: center;
      text-align: center;
      & > * {
        place-items: center;
      }
    }
  }
  .stat {
    display: inline-grid;
    width: 100%;
    column-gap: calc(0.25rem * 4);
    padding-inline: calc(0.25rem * 6);
    padding-block: calc(0.25rem * 4);
    grid-template-columns: repeat(1, 1fr);
    &:not(:last-child) {
      border-inline-end: var(--border) dashed color-mix(in oklab, currentColor 10%, #0000);
      border-block-end: none;
    }
  }
  .navbar-end {
    display: inline-flex;
    align-items: center;
    width: 50%;
    justify-content: flex-end;
  }
  .navbar-start {
    display: inline-flex;
    align-items: center;
    width: 50%;
    justify-content: flex-start;
  }
  .card-body {
    display: flex;
    flex: auto;
    flex-direction: column;
    gap: calc(0.25rem * 2);
    padding: var(--card-p, 1.5rem);
    font-size: var(--card-fs, 0.875rem);
    :where(p) {
      flex-grow: 1;
    }
  }
  .navbar-center {
    display: inline-flex;
    align-items: center;
    flex-shrink: 0;
  }
  .alert {
    display: grid;
    align-items: center;
    gap: calc(0.25rem * 4);
    border-radius: var(--radius-box);
    padding-inline: calc(0.25rem * 4);
    padding-block: calc(0.25rem * 3);
    color: var(--color-base-content);
    background-color: var(--alert-color, var(--color-base-200));
    justify-content: start;
    justify-items: start;
    grid-auto-flow: column;
    grid-template-columns: auto minmax(auto, 1fr);
    text-align: start;
    border: var(--border) solid var(--color-base-200);
    font-size: 0.875rem;
    line-height: 1.25rem;
    background-size: auto, calc(var(--noise) * 100%);
    background-image: none, var(--fx-noise);
    box-shadow: 0 3px 0 -2px oklch(100% 0 0 / calc(var(--depth) * 0.08)) inset, 0 1px color-mix( in oklab, color-mix(in oklab, #000 20%, var(--alert-color, var(--color-base-200))) calc(var(--depth) * 20%), #0000 ), 0 4px 3px -2px oklch(0% 0 0 / calc(var(--depth) * 0.08));
    &.alert-outline {
      background-color: transparent;
      color: var(--alert-color);
      box-shadow: none;
      background-image: none;
    }
    &.alert-dash {
      background-color: transparent;
      color: var(--alert-color);
      border-style: dashed;
      box-shadow: none;
      background-image: none;
    }
    &.alert-soft {
      color: var(--alert-color, var(--color-base-content));
      background: color-mix( in oklab, var(--alert-color, var(--color-base-content)) 8%, var(--color-base-100) );
      border-color: color-mix( in oklab, var(--alert-color, var(--color-base-content)) 10%, var(--color-base-100) );
      box-shadow: none;
      background-image: none;
    }
  }
  .card-actions {
    display: flex;
    flex-wrap: wrap;
    align-items: flex-start;
    gap: calc(0.25rem * 2);
  }
  .card-title {
    display: flex;
    align-items: center;
    gap: calc(0.25rem * 2);
    font-size: var(--cardtitle-fs, 1.125rem);
    font-weight: 600;
  }
  .join {
    display: inline-flex;
    align-items: stretch;
    --join-ss: 0;
    --join-se: 0;
    --join-es: 0;
    --join-ee: 0;
    :where(.join-item) {
      border-start-start-radius: var(--join-ss, 0);
      border-start-end-radius: var(--join-se, 0);
      border-end-start-radius: var(--join-es, 0);
      border-end-end-radius: var(--join-ee, 0);
      * {
        --join-ss: var(--radius-field);
        --join-se: var(--radius-field);
        --join-es: var(--radius-field);
        --join-ee: var(--radius-field);
      }
    }
    > .join-item:where(:first-child) {
      --join-ss: var(--radius-field);
      --join-se: 0;
      --join-es: var(--radius-field);
      --join-ee: 0;
    }
    :first-child:not(:last-child) {
      :where(.join-item) {
        --join-ss: var(--radius-field);
        --join-se: 0;
        --join-es: var(--radius-field);
        --join-ee: 0;
      }
    }
    > .join-item:where(:last-child) {
      --join-ss: 0;
      --join-se: var(--radius-field);
      --join-es: 0;
      --join-ee: var(--radius-field);
    }
    :last-child:not(:first-child) {
      :where(.join-item) {
        --join-ss: 0;
        --join-se: var(--radius-field);
        --join-es: 0;
        --join-ee: var(--radius-field);
      }
    }
    > .join-item:where(:only-child) {
      --join-ss: var(--radius-field);
      --join-se: var(--radius-field);
      --join-es: var(--radius-field);
      --join-ee: var(--radius-field);
    }
    :only-child {
      :where(.join-item) {
        --join-ss: var(--radius-field);
        --join-se: var(--radius-field);
        --join-es: var(--radius-field);
        --join-ee: var(--radius-field);
      }
    }
  }
  .chat {
    display: grid;
    column-gap: calc(0.25rem * 3);
    padding-block: calc(0.25rem * 1);
  }
  .line-clamp-3 {
    overflow: hidden;
    display: -webkit-box;
    -webkit-box-orient: vertical;
    -webkit-line-clamp: 3;
  }
  .prose {
    :root & {
      --tw-prose-body: color-mix(in oklab, var(--color-base-content) 80%, #0000);
      --tw-prose-headings: var(--color-base-content);
      --tw-prose-lead: var(--color-base-content);
      --tw-prose-links: var(--color-base-content);
      --tw-prose-bold: var(--color-base-content);
      --tw-prose-counters: var(--color-base-content);
      --tw-prose-bullets: color-mix(in oklab, var(--color-base-content) 50%, #0000);
      --tw-prose-hr: color-mix(in oklab, var(--color-base-content) 20%, #0000);
      --tw-prose-quotes: var(--color-base-content);
      --tw-prose-quote-borders: color-mix(in oklab, var(--color-base-content) 20%, #0000);
      --tw-prose-captions: color-mix(in oklab, var(--color-base-content) 50%, #0000);
      --tw-prose-code: var(--color-base-content);
      --tw-prose-pre-code: var(--color-neutral-content);
      --tw-prose-pre-bg: var(--color-neutral);
      --tw-prose-th-borders: color-mix(in oklab, var(--color-base-content) 50%, #0000);
      --tw-prose-td-borders: color-mix(in oklab, var(--color-base-content) 20%, #0000);
      --tw-prose-kbd: color-mix(in oklab, var(--color-base-content) 80%, #0000);
      :where(code):not(pre > code) {
        background-color: var(--color-base-200);
        border-radius: var(--radius-selector);
        border: var(--border) solid var(--color-base-300);
        padding-inline: 0.5em;
        font-weight: inherit;
        &:before,
    &:after {
          display: none;
        }
      }
    }
  }
  .mask {
    display: inline-block;
    vertical-align: middle;
    mask-size: contain;
    mask-repeat: no-repeat;
    mask-position: center;
  }
  .block {
    display: block;
  }
  .contents {
    display: contents;
  }
  .flex {
    display: flex;
  }
  .grid {
    display: grid;
  }
  .hidden {
    display: none;
  }
  .inline-block {
    display: inline-block;
  }
  .table {
    display: table;
  }
  .card-side {
    align-items: stretch;
    flex-direction: row;
    :where(figure:first-child) {
      overflow: hidden;
      border-start-start-radius: inherit;
      border-start-end-radius: unset;
      border-end-start-radius: inherit;
      border-end-end-radius: unset;
    }
    :where(figure:last-child) {
      overflow: hidden;
      border-start-start-radius: unset;
      border-start-end-radius: inherit;
      border-end-start-radius: unset;
      border-end-end-radius: inherit;
    }
    figure > * {
      max-width: unset;
    }
    :where(figure > *) {
      width: 100%;
      height: 100%;
      object-fit: cover;
    }
  }
  .btn-circle {
    border-radius: calc(infinity * 1px);
    padding-inline: calc(0.25rem * 0);
    width: var(--size);
    height: var(--size);
  }
  .h-5 {
    height: calc(var(--spacing) * 5);
  }
  .h-6 {
    height: calc(var(--spacing) * 6);
  }
  .h-8 {
    height: calc(var(--spacing) * 8);
  }
  .h-9 {
    height: calc(var(--spacing) * 9);
  }
  .h-12 {
    height: calc(var(--spacing) * 12);
  }
  .h-32 {
    height: calc(var(--spacing) * 32);
  }
  .h-48 {
    height: calc(var(--spacing) * 48);
  }
  .h-64 {
    height: calc(var(--spacing) * 64);
  }
  .h-75 {
    height: calc(var(--spacing) * 75);
  }
  .h-\[460px\] {
    height: 460px;
  }
  .h-full {
    height: 100%;
  }
  .min-h-\[70vh\] {
    min-height: 70vh;
  }
  .min-h-screen {
    min-height: 100vh;
  }
  .btn-block {
    width: 100%;
  }
  .w-5 {
    width: calc(var(--spacing) * 5);
  }
  .w-6 {
    width: calc(var(--spacing) * 6);
  }
  .w-8 {
    width: calc(var(--spacing) * 8);
  }
  .w-9 {
    width: calc(var(--spacing) * 9);
  }
  .w-10 {
    width: calc(var(--spacing) * 10);
  }
  .w-12 {
    width: calc(var(--spacing) * 12);
  }
  .w-20 {
    width: calc(var(--spacing) * 20);
  }
  .w-24 {
    width: calc(var(--spacing) * 24);
  }
  .w-30 {
    width: calc(var(--spacing) * 30);
  }
  .w-32 {
    width: calc(var(--spacing) * 32);
  }
  .w-50 {
    width: calc(var(--spacing) * 50);
  }
  .w-52 {
    width: calc(var(--spacing) * 52);
  }
  .w-72 {
    width: calc(var(--spacing) * 72);
  }
  .w-80 {
    width: calc(var(--spacing) * 80);
  }
  .w-90 {
    width: calc(var(--spacing) * 90);
  }
  .w-96 {
    width: calc(var(--spacing) * 96);
  }
  .w-100 {
    width: calc(var(--spacing) * 100);
  }
  .w-120 {
    width: calc(var(--spacing) * 120);
  }
  .w-1100 {
    width: calc(var(--spacing) * 1100);
  }
  .w-full {
    width: 100%;
  }
  .max-w-2xl {
    max-width: var(--container-2xl);
  }
  .max-w-4xl {
    max-width: var(--container-4xl);
  }
  .max-w-md {
    max-width: var(--container-md);
  }
  .flex-1 {
    flex: 1;
  }
  .flex-shrink {
    flex-shrink: 1;
  }
  .shrink-0 {
    flex-shrink: 0;
  }
  .flex-grow {
    flex-grow: 1;
  }
  .border-collapse {
    border-collapse: collapse;
  }
  .scale-50 {
    --tw-scale-x: 50%;
    --tw-scale-y: 50%;
    --tw-scale-z: 50%;
    scale: var(--tw-scale-x) var(--tw-scale-y);
  }
  .scale-70 {
    --tw-scale-x: 70%;
    --tw-scale-y: 70%;
    --tw-scale-z: 70%;
    scale: var(--tw-scale-x) var(--tw-scale-y);
  }
  .swap-rotate {
    .swap-on, input:indeterminate ~ .swap-on {
      rotate: 45deg;
    }
    input:is(:checked, :indeterminate) ~ .swap-on, &.swap-active .swap-on {
      rotate: 0deg;
    }
    input:is(:checked, :indeterminate) ~ .swap-off, &.swap-active .swap-off {
      rotate: calc(45deg * -1);
    }
  }
  .transform {
    transform: var(--tw-rotate-x) var(--tw-rotate-y) var(--tw-rotate-z) var(--tw-skew-x) var(--tw-skew-y);
  }
  .skeleton {
    border-radius: var(--radius-box);
    background-color: var(--color-base-300);
    @media (prefers-reduced-motion: reduce) {
      transition-duration: 15s;
    }
    will-change: background-position;
    animation: skeleton 1.8s ease-in-out infinite;
    background-image: linear-gradient( 105deg, #0000 0% 40%, var(--color-base-100) 50%, #0000 60% 100% );
    background-size: 200% auto;
    background-repeat: no-repeat;
    background-position-x: -50%;
  }
  .link {
    cursor: pointer;
    text-decoration-line: underline;
    &:focus {
      --tw-outline-style: none;
      outline-style: none;
      @media (forced-colors: active) {
        outline: 2px solid transparent;
        outline-offset: 2px;
      }
    }
    &:focus-visible {
      outline: 2px solid currentColor;
      outline-offset: 2px;
    }
  }
  .cursor-pointer {
    cursor: pointer;
  }
  .resize {
    resize: both;
  }
  .list-none {
    list-style-type: none;
  }
  .stats-vertical {
    grid-auto-flow: row;
    overflow-y: auto;
    .stat:not(:last-child) {
      border-inline-end: none;
      border-block-end: var(--border) dashed color-mix(in oklab, currentColor 10%, #0000);
    }
  }
  .grid-cols-1 {
    grid-template-columns: repeat(1, minmax(0, 1fr));
  }
  .grid-cols-2 {
    grid-template-columns: repeat(2, minmax(0, 1fr));
  }
  .grid-cols-12 {
    grid-template-columns: repeat(12, minmax(0, 1fr));
  }
  .flex-col {
    flex-direction: column;
  }
  .flex-wrap {
    flex-wrap: wrap;
  }
  .place-items-center {
    place-items: center;
  }
  .items-center {
    align-items: center;
  }
  .justify-around {
    justify-content: space-around;
  }
  .justify-between {
    justify-content: space-between;
  }
  .justify-center {
    justify-content: center;
  }
  .justify-end {
    justify-content: flex-end;
  }
  .justify-evenly {
    justify-content: space-evenly;
  }
  .gap-1 {
    gap: calc(var(--spacing) * 1);
  }
  .gap-2 {
    gap: calc(var(--spacing) * 2);
  }
  .gap-3 {
    gap: calc(var(--spacing) * 3);
  }
  .gap-4 {
    gap: calc(var(--spacing) * 4);
  }
  .gap-6 {
    gap: calc(var(--spacing) * 6);
  }
  .gap-8 {
    gap: calc(var(--spacing) * 8);
  }
  .gap-10 {
    gap: calc(var(--spacing) * 10);
  }
  .gap-12 {
    gap: calc(var(--spacing) * 12);
  }
  .space-y-4 {
    :where(& > :not(:last-child)) {
      --tw-space-y-reverse: 0;
      margin-block-start: calc(calc(var(--spacing) * 4) * var(--tw-space-y-reverse));
      margin-block-end: calc(calc(var(--spacing) * 4) * calc(1 - var(--tw-space-y-reverse)));
    }
  }
  .space-y-6 {
    :where(& > :not(:last-child)) {
      --tw-space-y-reverse: 0;
      margin-block-start: calc(calc(var(--spacing) * 6) * var(--tw-space-y-reverse));
      margin-block-end: calc(calc(var(--spacing) * 6) * calc(1 - var(--tw-space-y-reverse)));
    }
  }
  .space-x-5 {
    :where(& > :not(:last-child)) {
      --tw-space-x-reverse: 0;
      margin-inline-start: calc(calc(var(--spacing) * 5) * var(--tw-space-x-reverse));
      margin-inline-end: calc(calc(var(--spacing) * 5) * calc(1 - var(--tw-space-x-reverse)));
    }
  }
  .space-x-10 {
    :where(& > :not(:last-child)) {
      --tw-space-x-reverse: 0;
      margin-inline-start: calc(calc(var(--spacing) * 10) * var(--tw-space-x-reverse));
      margin-inline-end: calc(calc(var(--spacing) * 10) * calc(1 - var(--tw-space-x-reverse)));
    }
  }
  .overflow-x-auto {
    overflow-x: auto;
  }
  .overflow-y-scroll {
    overflow-y: scroll;
  }
  .menu-sm {
    :where(li:not(.menu-title) > *:not(ul, details, .menu-title)), :where(li:not(.menu-title) > details > summary:not(.menu-title)) {
      border-radius: var(--radius-field);
      padding-inline: calc(0.25rem * 2.5);
      padding-block: calc(0.25rem * 1);
      font-size: 0.75rem;
    }
    .menu-title {
      padding-inline: calc(0.25rem * 3);
      padding-block: calc(0.25rem * 2);
    }
  }
  .rounded {
    border-radius: 0.25rem;
  }
  .rounded-box {
    border-radius: var(--radius-box);
  }
  .rounded-box {
    border-radius: var(--radius-box);
  }
  .rounded-full {
    border-radius: calc(infinity * 1px);
  }
  .rounded-lg {
    border-radius: var(--radius-lg);
  }
  .border {
    border-style: var(--tw-border-style);
    border-width: 1px;
  }
  .border-2 {
    border-style: var(--tw-border-style);
    border-width: 2px;
  }
  .alert-error {
    border-color: var(--color-error);
    color: var(--color-error-content);
    --alert-color: var(--color-error);
  }
  .alert-info {
    border-color: var(--color-info);
    color: var(--color-info-content);
    --alert-color: var(--color-info);
  }
  .alert-success {
    border-color: var(--color-success);
    color: var(--color-success-content);
    --alert-color: var(--color-success);
  }
  .alert-warning {
    border-color: var(--color-warning);
    color: var(--color-warning-content);
    --alert-color: var(--color-warning);
  }
  .border-primary {
    border-color: var(--color-primary);
  }
  .border-secondary {
    border-color: var(--color-secondary);
  }
  .bg-base-100 {
    background-color: var(--color-base-100);
  }
  .bg-base-200 {
    background-color: var(--color-base-200);
  }
  .bg-base-300 {
    background-color: var(--color-base-300);
  }
  .bg-primary {
    background-color: var(--color-primary);
  }
  .fill-current {
    fill: currentColor;
  }
  .fill-primary {
    fill: var(--color-primary);
  }
  .stroke-current {
    stroke: currentColor;
  }
  .object-cover {
    object-fit: cover;
  }
  .p-2 {
    padding: calc(var(--spacing) * 2);
  }
  .p-4 {
    padding: calc(var(--spacing) * 4);
  }
  .p-10 {
    padding: calc(var(--spacing) * 10);
  }
  .menu-title {
    padding-inline: calc(0.25rem * 3);
    padding-block: calc(0.25rem * 2);
    color: color-mix(in oklab, var(--color-base-content) 40%, transparent);
    font-size: 0.875rem;
    font-weight: 600;
  }
  .badge-lg {
    --size: calc(var(--size-selector, 0.25rem) * 7);
    font-size: 1rem;
    padding-inline: calc(0.25rem * 3.5 - var(--border));
  }
  .px-1 {
    padding-inline: calc(var(--spacing) * 1);
  }
  .px-4 {
    padding-inline: calc(var(--spacing) * 4);
  }
  .px-6 {
    padding-inline: calc(var(--spacing) * 6);
  }
  .py-2 {
    padding-block: calc(var(--spacing) * 2);
  }
  .py-4 {
    padding-block: calc(var(--spacing) * 4);
  }
  .py-6 {
    padding-block: calc(var(--spacing) * 6);
  }
  .py-8 {
    padding-block: calc(var(--spacing) * 8);
  }
  .text-center {
    text-align: center;
  }
  .text-2xl {
    font-size: var(--text-2xl);
    line-height: var(--tw-leading, var(--text-2xl--line-height));
  }
  .text-3xl {
    font-size: var(--text-3xl);
    line-height: var(--tw-leading, var(--text-3xl--line-height));
  }
  .text-5xl {
    font-size: var(--text-5xl);
    line-height: var(--tw-leading, var(--text-5xl--line-height));
  }
  .text-lg {
    font-size: var(--text-lg);
    line-height: var(--tw-leading, var(--text-lg--line-height));
  }
  .text-sm {
    font-size: var(--text-sm);
    line-height: var(--tw-leading, var(--text-sm--line-height));
  }
  .text-xl {
    font-size: var(--text-xl);
    line-height: var(--tw-leading, var(--text-xl--line-height));
  }
  .text-xs {
    font-size: var(--text-xs);
    line-height: var(--tw-leading, var(--text-xs--line-height));
  }
  .font-bold {
    --tw-font-weight: var(--font-weight-bold);
    font-weight: var(--font-weight-bold);
  }
  .text-wrap {
    text-wrap: wrap;
  }
  .file-input-error {
    --btn-color: var(--color-error);
    &::file-selector-button {
      color: var(--color-error-content);
    }
    &, &:focus, &:focus-within {
      --input-color: var(--color-error);
    }
  }
  .checkbox-error {
    color: var(--color-error-content);
    --input-color: var(--color-error);
  }
  .checkbox-primary {
    color: var(--color-primary-content);
    --input-color: var(--color-primary);
  }
  .link-primary {
    color: var(--color-primary);
    @media (hover: hover) {
      &:hover {
        color: color-mix(in oklab, var(--color-primary) 80%, #000);
      }
    }
  }
  .progress-primary {
    color: var(--color-primary);
  }
  .text-base-content {
    color: var(--color-base-content);
  }
  .text-error {
    color: var(--color-error);
  }
  .text-primary {
    color: var(--color-primary);
  }
  .text-primary-content {
    color: var(--color-primary-content);
  }
  .text-white {
    color: var(--color-white);
  }
  .link-hover {
    text-decoration-line: none;
    &:hover {
      @media (hover: hover) {
        text-decoration-line: underline;
      }
    }
  }
  .underline {
    text-decoration-line: underline;
  }
  .decoration-pink-500 {
    text-decoration-color: var(--color-pink-500);
  }
  .decoration-sky-500 {
    text-decoration-color: var(--color-sky-500);
  }
  .decoration-dotted {
    text-decoration-style: dotted;
  }
  .accent-pink-50 {
    accent-color: var(--color-pink-50);
  }
  .accent-pink-500 {
    accent-color: var(--color-pink-500);
  }
  .swap-active {
    .swap-off {
      opacity: 0%;
    }
    .swap-on {
      opacity: 100%;
    }
  }
  .opacity-30 {
    opacity: 30%;
  }
  .opacity-50 {
    opacity: 50%;
  }
  .opacity-70 {
    opacity: 70%;
  }
  .opacity-75 {
    opacity: 75%;
  }
  .shadow {
    --tw-shadow: 0 1px 3px 0 var(--tw-shadow-color, rgb(0 0 0 / 0.1)), 0 1px 2px -1px var(--tw-shadow-color, rgb(0 0 0 / 0.1));
    box-shadow: var(--tw-inset-shadow), var(--tw-inset-ring-shadow), var(--tw-ring-offset-shadow), var(--tw-ring-shadow), var(--tw-shadow);
  }
  .shadow-md {
    --tw-shadow: 0 4px 6px -1px var(--tw-shadow-color, rgb(0 0 0 / 0.1)), 0 2px 4px -2px var(--tw-shadow-color, rgb(0 0 0 / 0.1));
    box-shadow: var(--tw-inset-shadow), var(--tw-inset-ring-shadow), var(--tw-ring-offset-shadow), var(--tw-ring-shadow), var(--tw-shadow);
  }
  .shadow-sm {
    --tw-shadow: 0 1px 3px 0 var(--tw-shadow-color, rgb(0 0 0 / 0.1)), 0 1px 2px -1px var(--tw-shadow-color, rgb(0 0 0 / 0.1));
    box-shadow: var(--tw-inset-shadow), var(--tw-inset-ring-shadow), var(--tw-ring-offset-shadow), var(--tw-ring-shadow), var(--tw-shadow);
  }
  .shadow-xl {
    --tw-shadow: 0 20px 25px -5px var(--tw-shadow-color, rgb(0 0 0 / 0.1)), 0 8px 10px -6px var(--tw-shadow-color, rgb(0 0 0 / 0.1));
    box-shadow: var(--tw-inset-shadow), var(--tw-inset-ring-shadow), var(--tw-ring-offset-shadow), var(--tw-ring-shadow), var(--tw-shadow);
  }
  .outline {
    outline-style: var(--tw-outline-style);
    outline-width: 1px;
  }
  .btn-ghost {
    &:not(.btn-active, :hover, :active:focus, :focus-visible) {
      --btn-shadow: "";
      --btn-bg: #0000;
      --btn-border: #0000;
      --btn-noise: none;
      &:not(:disabled, [disabled], .btn-disabled) {
        outline-color: currentColor;
        --btn-fg: currentColor;
      }
    }
  }
  .filter {
    filter: var(--tw-blur,) var(--tw-brightness,) var(--tw-contrast,) var(--tw-grayscale,) var(--tw-hue-rotate,) var(--tw-invert,) var(--tw-saturate,) var(--tw-sepia,) var(--tw-drop-shadow,);
  }
  .transition {
    transition-property: color, background-color, border-color, outline-color, text-decoration-color, fill, stroke, --tw-gradient-from, --tw-gradient-via, --tw-gradient-to, opacity, box-shadow, transform, translate, scale, rotate, filter, -webkit-backdrop-filter, backdrop-filter;
    transition-timing-function: var(--tw-ease, var(--default-transition-timing-function));
    transition-duration: var(--tw-duration, var(--default-transition-duration));
  }
  .transition-shadow {
    transition-property: box-shadow;
    transition-timing-function: var(--tw-ease, var(--default-transition-timing-function));
    transition-duration: var(--tw-duration, var(--default-transition-duration));
  }
  .duration-300 {
    --tw-duration: 300ms;
    transition-duration: 300ms;
  }
  .ease-in-out {
    --tw-ease: var(--ease-in-out);
    transition-timing-function: var(--ease-in-out);
  }
  .ease-out {
    --tw-ease: var(--ease-out);
    transition-timing-function: var(--ease-out);
  }
  .btn-outline {
    &:not( .btn-active, :hover, :active:focus, :focus-visible, :disabled, [disabled], .btn-disabled, :checked ) {
      --btn-shadow: "";
      --btn-bg: #0000;
      --btn-fg: var(--btn-color);
      --btn-border: var(--btn-color);
      --btn-noise: none;
    }
  }
  .btn-lg {
    --fontsize: 1.125rem;
    --btn-p: 1.25rem;
    --size: calc(var(--size-field, 0.25rem) * 12);
  }
  .btn-sm {
    --fontsize: 0.75rem;
    --btn-p: 0.75rem;
    --size: calc(var(--size-field, 0.25rem) * 8);
  }
  .badge-info {
    --badge-color: var(--color-info);
    --badge-fg: var(--color-info-content);
  }
  .badge-secondary {
    --badge-color: var(--color-secondary);
    --badge-fg: var(--color-secondary-content);
  }
  .badge-success {
    --badge-color: var(--color-success);
    --badge-fg: var(--color-success-content);
  }
  .badge-warning {
    --badge-color: var(--color-warning);
    --badge-fg: var(--color-warning-content);
  }
  .btn-error {
    --btn-color: var(--color-error);
    --btn-fg: var(--color-error-content);
  }
  .btn-info {
    --btn-color: var(--color-info);
    --btn-fg: var(--color-info-content);
  }
  .btn-primary {
    --btn-color: var(--color-primary);
    --btn-fg: var(--color-primary-content);
  }
  .btn-secondary {
    --btn-color: var(--color-secondary);
    --btn-fg: var(--color-secondary-content);
  }
  .btn-warning {
    --btn-color: var(--color-warning);
    --btn-fg: var(--color-warning-content);
  }
  .input-error {
    &, &:focus, &:focus-within {
      --input-color: var(--color-error);
    }
  }
  .mask-squircle {
    mask-image: url("data:image/svg+xml,%3csvg width='200' height='200' xmlns='http://www.w3.org/2000/svg'%3e%3cpath d='M100 0C20 0 0 20 0 100s20 100 100 100 100-20 100-100S180 0 100 0Z'/%3e%3c/svg%3e");
  }
  .select-error {
    &, &:focus, &:focus-within {
      --input-color: var(--color-error);
    }
  }
  .textarea-error {
    &, &:focus, &:focus-within {
      --input-color: var(--color-error);
    }
  }
  .hover\:shadow-2xl {
    &:hover {
      @media (hover: hover) {
        --tw-shadow: 0 25px 50px -12px var(--tw-shadow-color, rgb(0 0 0 / 0.25));
        box-shadow: var(--tw-inset-shadow), var(--tw-inset-ring-shadow), var(--tw-ring-offset-shadow), var(--tw-ring-shadow), var(--tw-shadow);
      }
    }
  }
  .sm\:flex-row {
    @media (width >= 40rem) {
      flex-direction: row;
    }
  }
  .sm\:text-lg {
    @media (width >= 40rem) {
      font-size: var(--text-lg);
      line-height: var(--tw-leading, var(--text-lg--line-height));
    }
  }
  .md\:col-span-2 {
    @media (width >= 48rem) {
      grid-column: span 2 / span 2;
    }
  }
  .md\:flex {
    @media (width >= 48rem) {
      display: flex;
    }
  }
  .md\:h-\[650px\] {
    @media (width >= 48rem) {
      height: 650px;
    }
  }
  .md\:w-148 {
    @media (width >= 48rem) {
      width: calc(var(--spacing) * 148);
    }
  }
  .md\:scale-38 {
    @media (width >= 48rem) {
      --tw-scale-x: 38%;
      --tw-scale-y: 38%;
      --tw-scale-z: 38%;
      scale: var(--tw-scale-x) var(--tw-scale-y);
    }
  }
  .md\:grid-cols-2 {
    @media (width >= 48rem) {
      grid-template-columns: repeat(2, minmax(0, 1fr));
    }
  }
  .md\:grid-cols-3 {
    @media (width >= 48rem) {
      grid-template-columns: repeat(3, minmax(0, 1fr));
    }
  }
  .md\:flex-row {
    @media (width >= 48rem) {
      flex-direction: row;
    }
  }
  .md\:text-left {
    @media (width >= 48rem) {
      text-align: left;
    }
  }
  .md\:text-3xl {
    @media (width >= 48rem) {
      font-size: var(--text-3xl);
      line-height: var(--tw-leading, var(--text-3xl--line-height));
    }
  }
  .md\:text-lg {
    @media (width >= 48rem) {
      font-size: var(--text-lg);
      line-height: var(--tw-leading, var(--text-lg--line-height));
    }
  }
  .md\:text-xl {
    @media (width >= 48rem) {
      font-size: var(--text-xl);
      line-height: var(--tw-leading, var(--text-xl--line-height));
    }
  }
  .lg\:col-span-1 {
    @media (width >= 64rem) {
      grid-column: span 1 / span 1;
    }
  }
  .lg\:col-span-2 {
    @media (width >= 64rem) {
      grid-column: span 2 / span 2;
    }
  }
  .lg\:flex {
    @media (width >= 64rem) {
      display: flex;
    }
  }
  .lg\:hidden {
    @media (width >= 64rem) {
      display: none;
    }
  }
  .lg\:h-\[800px\] {
    @media (width >= 64rem) {
      height: 800px;
    }
  }
  .lg\:scale-32 {
    @media (width >= 64rem) {
      --tw-scale-x: 32%;
      --tw-scale-y: 32%;
      --tw-scale-z: 32%;
      scale: var(--tw-scale-x) var(--tw-scale-y);
    }
  }
<<<<<<< HEAD
=======
  .lg\:scale-70 {
    @media (width >= 64rem) {
      --tw-scale-x: 70%;
      --tw-scale-y: 70%;
      --tw-scale-z: 70%;
      scale: var(--tw-scale-x) var(--tw-scale-y);
    }
  }
  .lg\:grid-cols-2 {
    @media (width >= 64rem) {
      grid-template-columns: repeat(2, minmax(0, 1fr));
    }
  }
>>>>>>> 94f0fddd
  .lg\:grid-cols-3 {
    @media (width >= 64rem) {
      grid-template-columns: repeat(3, minmax(0, 1fr));
    }
  }
<<<<<<< HEAD
=======
  .lg\:grid-cols-4 {
    @media (width >= 64rem) {
      grid-template-columns: repeat(4, minmax(0, 1fr));
    }
  }
  .lg\:grid-cols-5 {
    @media (width >= 64rem) {
      grid-template-columns: repeat(5, minmax(0, 1fr));
    }
  }
  .lg\:grid-cols-6 {
    @media (width >= 64rem) {
      grid-template-columns: repeat(6, minmax(0, 1fr));
    }
  }
  .lg\:grid-cols-8 {
    @media (width >= 64rem) {
      grid-template-columns: repeat(8, minmax(0, 1fr));
    }
  }
  .lg\:space-x-10 {
    @media (width >= 64rem) {
      :where(& > :not(:last-child)) {
        --tw-space-x-reverse: 0;
        margin-inline-start: calc(calc(var(--spacing) * 10) * var(--tw-space-x-reverse));
        margin-inline-end: calc(calc(var(--spacing) * 10) * calc(1 - var(--tw-space-x-reverse)));
      }
    }
  }
>>>>>>> 94f0fddd
  .lg\:text-5xl {
    @media (width >= 64rem) {
      font-size: var(--text-5xl);
      line-height: var(--tw-leading, var(--text-5xl--line-height));
<<<<<<< HEAD
=======
    }
  }
  .xl\:scale-25 {
    @media (width >= 80rem) {
      --tw-scale-x: 25%;
      --tw-scale-y: 25%;
      --tw-scale-z: 25%;
      scale: var(--tw-scale-x) var(--tw-scale-y);
>>>>>>> 94f0fddd
    }
  }
  .xl\:scale-28 {
    @media (width >= 80rem) {
      --tw-scale-x: 28%;
      --tw-scale-y: 28%;
      --tw-scale-z: 28%;
      scale: var(--tw-scale-x) var(--tw-scale-y);
    }
  }
}
@layer base {
  :where(:root),:root:has(input.theme-controller[value=light]:checked),[data-theme=light] {
    color-scheme: light;
    --color-base-100: oklch(100% 0 0);
    --color-base-200: oklch(98% 0 0);
    --color-base-300: oklch(95% 0 0);
    --color-base-content: oklch(21% 0.006 285.885);
    --color-primary: oklch(45% 0.24 277.023);
    --color-primary-content: oklch(93% 0.034 272.788);
    --color-secondary: oklch(65% 0.241 354.308);
    --color-secondary-content: oklch(94% 0.028 342.258);
    --color-accent: oklch(77% 0.152 181.912);
    --color-accent-content: oklch(38% 0.063 188.416);
    --color-neutral: oklch(14% 0.005 285.823);
    --color-neutral-content: oklch(92% 0.004 286.32);
    --color-info: oklch(74% 0.16 232.661);
    --color-info-content: oklch(29% 0.066 243.157);
    --color-success: oklch(76% 0.177 163.223);
    --color-success-content: oklch(37% 0.077 168.94);
    --color-warning: oklch(82% 0.189 84.429);
    --color-warning-content: oklch(41% 0.112 45.904);
    --color-error: oklch(71% 0.194 13.428);
    --color-error-content: oklch(27% 0.105 12.094);
    --radius-selector: 0.5rem;
    --radius-field: 0.25rem;
    --radius-box: 0.5rem;
    --size-selector: 0.25rem;
    --size-field: 0.25rem;
    --border: 1px;
    --depth: 1;
    --noise: 0;
  }
}
@layer base {
  @media (prefers-color-scheme: dark) {
    :root {
      color-scheme: dark;
      --color-base-100: oklch(25.33% 0.016 252.42);
      --color-base-200: oklch(23.26% 0.014 253.1);
      --color-base-300: oklch(21.15% 0.012 254.09);
      --color-base-content: oklch(97.807% 0.029 256.847);
      --color-primary: oklch(58% 0.233 277.117);
      --color-primary-content: oklch(96% 0.018 272.314);
      --color-secondary: oklch(65% 0.241 354.308);
      --color-secondary-content: oklch(94% 0.028 342.258);
      --color-accent: oklch(77% 0.152 181.912);
      --color-accent-content: oklch(38% 0.063 188.416);
      --color-neutral: oklch(14% 0.005 285.823);
      --color-neutral-content: oklch(92% 0.004 286.32);
      --color-info: oklch(74% 0.16 232.661);
      --color-info-content: oklch(29% 0.066 243.157);
      --color-success: oklch(76% 0.177 163.223);
      --color-success-content: oklch(37% 0.077 168.94);
      --color-warning: oklch(82% 0.189 84.429);
      --color-warning-content: oklch(41% 0.112 45.904);
      --color-error: oklch(71% 0.194 13.428);
      --color-error-content: oklch(27% 0.105 12.094);
      --radius-selector: 0.5rem;
      --radius-field: 0.25rem;
      --radius-box: 0.5rem;
      --size-selector: 0.25rem;
      --size-field: 0.25rem;
      --border: 1px;
      --depth: 1;
      --noise: 0;
    }
  }
}
@layer base {
  :root:has(input.theme-controller[value=light]:checked),[data-theme=light] {
    color-scheme: light;
    --color-base-100: oklch(100% 0 0);
    --color-base-200: oklch(98% 0 0);
    --color-base-300: oklch(95% 0 0);
    --color-base-content: oklch(21% 0.006 285.885);
    --color-primary: oklch(45% 0.24 277.023);
    --color-primary-content: oklch(93% 0.034 272.788);
    --color-secondary: oklch(65% 0.241 354.308);
    --color-secondary-content: oklch(94% 0.028 342.258);
    --color-accent: oklch(77% 0.152 181.912);
    --color-accent-content: oklch(38% 0.063 188.416);
    --color-neutral: oklch(14% 0.005 285.823);
    --color-neutral-content: oklch(92% 0.004 286.32);
    --color-info: oklch(74% 0.16 232.661);
    --color-info-content: oklch(29% 0.066 243.157);
    --color-success: oklch(76% 0.177 163.223);
    --color-success-content: oklch(37% 0.077 168.94);
    --color-warning: oklch(82% 0.189 84.429);
    --color-warning-content: oklch(41% 0.112 45.904);
    --color-error: oklch(71% 0.194 13.428);
    --color-error-content: oklch(27% 0.105 12.094);
    --radius-selector: 0.5rem;
    --radius-field: 0.25rem;
    --radius-box: 0.5rem;
    --size-selector: 0.25rem;
    --size-field: 0.25rem;
    --border: 1px;
    --depth: 1;
    --noise: 0;
  }
}
@layer base {
  :root:has(input.theme-controller[value=dark]:checked),[data-theme=dark] {
    color-scheme: dark;
    --color-base-100: oklch(25.33% 0.016 252.42);
    --color-base-200: oklch(23.26% 0.014 253.1);
    --color-base-300: oklch(21.15% 0.012 254.09);
    --color-base-content: oklch(97.807% 0.029 256.847);
    --color-primary: oklch(58% 0.233 277.117);
    --color-primary-content: oklch(96% 0.018 272.314);
    --color-secondary: oklch(65% 0.241 354.308);
    --color-secondary-content: oklch(94% 0.028 342.258);
    --color-accent: oklch(77% 0.152 181.912);
    --color-accent-content: oklch(38% 0.063 188.416);
    --color-neutral: oklch(14% 0.005 285.823);
    --color-neutral-content: oklch(92% 0.004 286.32);
    --color-info: oklch(74% 0.16 232.661);
    --color-info-content: oklch(29% 0.066 243.157);
    --color-success: oklch(76% 0.177 163.223);
    --color-success-content: oklch(37% 0.077 168.94);
    --color-warning: oklch(82% 0.189 84.429);
    --color-warning-content: oklch(41% 0.112 45.904);
    --color-error: oklch(71% 0.194 13.428);
    --color-error-content: oklch(27% 0.105 12.094);
    --radius-selector: 0.5rem;
    --radius-field: 0.25rem;
    --radius-box: 0.5rem;
    --size-selector: 0.25rem;
    --size-field: 0.25rem;
    --border: 1px;
    --depth: 1;
    --noise: 0;
  }
}
@layer base {
  @property --radialprogress {
    syntax: "<percentage>";
    inherits: true;
    initial-value: 0%;
  }
}
@layer base {
  :root {
    scrollbar-color: color-mix(in oklch, currentColor 35%, #0000) #0000;
  }
}
@layer base {
  :root:has( .modal-open, .modal[open], .modal:target, .modal-toggle:checked, .drawer:not([class*="drawer-open"]) > .drawer-toggle:checked ) {
    overflow: hidden;
  }
}
@layer base {
  :root,
[data-theme] {
    background-color: var(--root-bg, var(--color-base-100));
    color: var(--color-base-content);
  }
}
@layer base {
  :root {
    --fx-noise: url("data:image/svg+xml,%3Csvg xmlns='http://www.w3.org/2000/svg'%3E%3Cfilter id='a'%3E%3CfeTurbulence type='fractalNoise' baseFrequency='1.34' numOctaves='4' stitchTiles='stitch'%3E%3C/feTurbulence%3E%3C/filter%3E%3Crect width='100%25' height='100%25' filter='url(%23a)' opacity='0.2'%3E%3C/rect%3E%3C/svg%3E");
  }
  .chat {
    --mask-chat: url("data:image/svg+xml,%3csvg width='13' height='13' xmlns='http://www.w3.org/2000/svg'%3e%3cpath fill='black' d='M0 11.5004C0 13.0004 2 13.0004 2 13.0004H12H13V0.00036329L12.5 0C12.5 0 11.977 2.09572 11.8581 2.50033C11.6075 3.35237 10.9149 4.22374 9 5.50036C6 7.50036 0 10.0004 0 11.5004Z'/%3e%3c/svg%3e");
  }
}
@layer base {
  :where(
  :root:has(
      .modal-open,
      .modal[open],
      .modal:target,
      .modal-toggle:checked,
      .drawer:not(.drawer-open) > .drawer-toggle:checked
    )
) {
    scrollbar-gutter: stable;
    background-image: linear-gradient(var(--color-base-100), var(--color-base-100));
    --root-bg: color-mix(in srgb, var(--color-base-100), oklch(0% 0 0) 40%);
  }
}
@keyframes skeleton {
  0% {
    background-position: 150%;
  }
  100% {
    background-position: -50%;
  }
}
@keyframes progress {
  50% {
    background-position-x: -115%;
  }
}
@keyframes radio {
  0% {
    padding: 5px;
  }
  50% {
    padding: 3px;
  }
}
@keyframes dropdown {
  0% {
    opacity: 0;
  }
}
@keyframes rating {
  0%, 40% {
    scale: 1.1;
    filter: brightness(1.05) contrast(1.05);
  }
}
@keyframes toast {
  0% {
    scale: 0.9;
    opacity: 0;
  }
  100% {
    scale: 1;
    opacity: 1;
  }
}
@layer base {
  @media (prefers-color-scheme: dark) {
    :root {
      color-scheme: dark;
      --color-base-100: oklch(98% 0 0);
      --color-base-200: oklch(97% 0 0);
      --color-base-300: oklch(92% 0 0);
      --color-base-content: oklch(20% 0 0);
      --color-primary: oklch(60% 0.25 292.717);
      --color-primary-content: oklch(97% 0 0);
      --color-secondary: oklch(63% 0.237 25.331);
      --color-secondary-content: oklch(97% 0 0);
      --color-accent: oklch(75% 0.183 55.934);
      --color-accent-content: oklch(97% 0 0);
      --color-neutral: oklch(97% 0 0);
      --color-neutral-content: oklch(20% 0 0);
      --color-info: oklch(78% 0.154 211.53);
      --color-info-content: oklch(20% 0 0);
      --color-success: oklch(76% 0.233 130.85);
      --color-success-content: oklch(20% 0 0);
      --color-warning: oklch(45% 0.187 3.815);
      --color-warning-content: oklch(97% 0 0);
      --color-error: oklch(63% 0.237 25.331);
      --color-error-content: oklch(97% 0 0);
      --radius-selector: 0rem;
      --radius-field: 0rem;
      --radius-box: 0rem;
      --size-selector: 0.25rem;
      --size-field: 0.25rem;
      --border: 1px;
      --depth: 0;
      --noise: 0;
    }
  }
}
@layer base {
  :root:has(input.theme-controller[value=light]:checked),[data-theme="light"] {
    color-scheme: dark;
    --color-base-100: oklch(98% 0 0);
    --color-base-200: oklch(97% 0 0);
    --color-base-300: oklch(92% 0 0);
    --color-base-content: oklch(20% 0 0);
    --color-primary: oklch(60% 0.25 292.717);
    --color-primary-content: oklch(97% 0 0);
    --color-secondary: oklch(63% 0.237 25.331);
    --color-secondary-content: oklch(97% 0 0);
    --color-accent: oklch(75% 0.183 55.934);
    --color-accent-content: oklch(97% 0 0);
    --color-neutral: oklch(97% 0 0);
    --color-neutral-content: oklch(20% 0 0);
    --color-info: oklch(78% 0.154 211.53);
    --color-info-content: oklch(20% 0 0);
    --color-success: oklch(76% 0.233 130.85);
    --color-success-content: oklch(20% 0 0);
    --color-warning: oklch(45% 0.187 3.815);
    --color-warning-content: oklch(97% 0 0);
    --color-error: oklch(63% 0.237 25.331);
    --color-error-content: oklch(97% 0 0);
    --radius-selector: 0rem;
    --radius-field: 0rem;
    --radius-box: 0rem;
    --size-selector: 0.25rem;
    --size-field: 0.25rem;
    --border: 1px;
    --depth: 0;
    --noise: 0;
  }
}
@layer base {
  @media (prefers-color-scheme: dark) {
    :root {
      color-scheme: dark;
      --color-base-100: oklch(21% 0.006 285.885);
      --color-base-200: oklch(14% 0.005 285.823);
      --color-base-300: oklch(27% 0.006 286.033);
      --color-base-content: oklch(97% 0 0);
      --color-primary: oklch(60% 0.25 292.717);
      --color-primary-content: oklch(97% 0 0);
      --color-secondary: oklch(57% 0.245 27.325);
      --color-secondary-content: oklch(97% 0 0);
      --color-accent: oklch(75% 0.183 55.934);
      --color-accent-content: oklch(97% 0 0);
      --color-neutral: oklch(14% 0.005 285.823);
      --color-neutral-content: oklch(97% 0 0);
      --color-info: oklch(78% 0.154 211.53);
      --color-info-content: oklch(14% 0.005 285.823);
      --color-success: oklch(76% 0.233 130.85);
      --color-success-content: oklch(20% 0 0);
      --color-warning: oklch(45% 0.187 3.815);
      --color-warning-content: oklch(97% 0 0);
      --color-error: oklch(57% 0.245 27.325);
      --color-error-content: oklch(97% 0 0);
      --radius-selector: 0rem;
      --radius-field: 0rem;
      --radius-box: 0rem;
      --size-selector: 0.25rem;
      --size-field: 0.25rem;
      --border: 1px;
      --depth: 0;
      --noise: 0;
    }
  }
}
@layer base {
  :where(:root),:root:has(input.theme-controller[value=dark]:checked),[data-theme="dark"] {
    color-scheme: dark;
    --color-base-100: oklch(21% 0.006 285.885);
    --color-base-200: oklch(14% 0.005 285.823);
    --color-base-300: oklch(27% 0.006 286.033);
    --color-base-content: oklch(97% 0 0);
    --color-primary: oklch(60% 0.25 292.717);
    --color-primary-content: oklch(97% 0 0);
    --color-secondary: oklch(57% 0.245 27.325);
    --color-secondary-content: oklch(97% 0 0);
    --color-accent: oklch(75% 0.183 55.934);
    --color-accent-content: oklch(97% 0 0);
    --color-neutral: oklch(14% 0.005 285.823);
    --color-neutral-content: oklch(97% 0 0);
    --color-info: oklch(78% 0.154 211.53);
    --color-info-content: oklch(14% 0.005 285.823);
    --color-success: oklch(76% 0.233 130.85);
    --color-success-content: oklch(20% 0 0);
    --color-warning: oklch(45% 0.187 3.815);
    --color-warning-content: oklch(97% 0 0);
    --color-error: oklch(57% 0.245 27.325);
    --color-error-content: oklch(97% 0 0);
    --radius-selector: 0rem;
    --radius-field: 0rem;
    --radius-box: 0rem;
    --size-selector: 0.25rem;
    --size-field: 0.25rem;
    --border: 1px;
    --depth: 0;
    --noise: 0;
  }
}
@property --tw-scale-x {
  syntax: "*";
  inherits: false;
  initial-value: 1;
}
@property --tw-scale-y {
  syntax: "*";
  inherits: false;
  initial-value: 1;
}
@property --tw-scale-z {
  syntax: "*";
  inherits: false;
  initial-value: 1;
}
@property --tw-rotate-x {
  syntax: "*";
  inherits: false;
  initial-value: rotateX(0);
}
@property --tw-rotate-y {
  syntax: "*";
  inherits: false;
  initial-value: rotateY(0);
}
@property --tw-rotate-z {
  syntax: "*";
  inherits: false;
  initial-value: rotateZ(0);
}
@property --tw-skew-x {
  syntax: "*";
  inherits: false;
  initial-value: skewX(0);
}
@property --tw-skew-y {
  syntax: "*";
  inherits: false;
  initial-value: skewY(0);
}
@property --tw-space-y-reverse {
  syntax: "*";
  inherits: false;
  initial-value: 0;
}
@property --tw-space-x-reverse {
  syntax: "*";
  inherits: false;
  initial-value: 0;
}
@property --tw-border-style {
  syntax: "*";
  inherits: false;
  initial-value: solid;
}
@property --tw-font-weight {
  syntax: "*";
  inherits: false;
}
@property --tw-shadow {
  syntax: "*";
  inherits: false;
  initial-value: 0 0 #0000;
}
@property --tw-shadow-color {
  syntax: "*";
  inherits: false;
}
@property --tw-inset-shadow {
  syntax: "*";
  inherits: false;
  initial-value: 0 0 #0000;
}
@property --tw-inset-shadow-color {
  syntax: "*";
  inherits: false;
}
@property --tw-ring-color {
  syntax: "*";
  inherits: false;
}
@property --tw-ring-shadow {
  syntax: "*";
  inherits: false;
  initial-value: 0 0 #0000;
}
@property --tw-inset-ring-color {
  syntax: "*";
  inherits: false;
}
@property --tw-inset-ring-shadow {
  syntax: "*";
  inherits: false;
  initial-value: 0 0 #0000;
}
@property --tw-ring-inset {
  syntax: "*";
  inherits: false;
}
@property --tw-ring-offset-width {
  syntax: "<length>";
  inherits: false;
  initial-value: 0px;
}
@property --tw-ring-offset-color {
  syntax: "*";
  inherits: false;
  initial-value: #fff;
}
@property --tw-ring-offset-shadow {
  syntax: "*";
  inherits: false;
  initial-value: 0 0 #0000;
}
@property --tw-outline-style {
  syntax: "*";
  inherits: false;
  initial-value: solid;
}
@property --tw-blur {
  syntax: "*";
  inherits: false;
}
@property --tw-brightness {
  syntax: "*";
  inherits: false;
}
@property --tw-contrast {
  syntax: "*";
  inherits: false;
}
@property --tw-grayscale {
  syntax: "*";
  inherits: false;
}
@property --tw-hue-rotate {
  syntax: "*";
  inherits: false;
}
@property --tw-invert {
  syntax: "*";
  inherits: false;
}
@property --tw-opacity {
  syntax: "*";
  inherits: false;
}
@property --tw-saturate {
  syntax: "*";
  inherits: false;
}
@property --tw-sepia {
  syntax: "*";
  inherits: false;
}
@property --tw-drop-shadow {
  syntax: "*";
  inherits: false;
}
@property --tw-duration {
  syntax: "*";
  inherits: false;
}
@property --tw-ease {
  syntax: "*";
  inherits: false;
}<|MERGE_RESOLUTION|>--- conflicted
+++ resolved
@@ -3512,8 +3512,6 @@
       scale: var(--tw-scale-x) var(--tw-scale-y);
     }
   }
-<<<<<<< HEAD
-=======
   .lg\:scale-70 {
     @media (width >= 64rem) {
       --tw-scale-x: 70%;
@@ -3527,14 +3525,11 @@
       grid-template-columns: repeat(2, minmax(0, 1fr));
     }
   }
->>>>>>> 94f0fddd
   .lg\:grid-cols-3 {
     @media (width >= 64rem) {
       grid-template-columns: repeat(3, minmax(0, 1fr));
     }
   }
-<<<<<<< HEAD
-=======
   .lg\:grid-cols-4 {
     @media (width >= 64rem) {
       grid-template-columns: repeat(4, minmax(0, 1fr));
@@ -3564,13 +3559,10 @@
       }
     }
   }
->>>>>>> 94f0fddd
   .lg\:text-5xl {
     @media (width >= 64rem) {
       font-size: var(--text-5xl);
       line-height: var(--tw-leading, var(--text-5xl--line-height));
-<<<<<<< HEAD
-=======
     }
   }
   .xl\:scale-25 {
@@ -3579,7 +3571,6 @@
       --tw-scale-y: 25%;
       --tw-scale-z: 25%;
       scale: var(--tw-scale-x) var(--tw-scale-y);
->>>>>>> 94f0fddd
     }
   }
   .xl\:scale-28 {
